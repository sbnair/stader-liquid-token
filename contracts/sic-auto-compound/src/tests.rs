--- conflicted
+++ resolved
@@ -1,22 +1,13 @@
+// airdrops
+
 #[cfg(test)]
 mod tests {
     use super::*;
-<<<<<<< HEAD
-=======
-    use crate::contract::{execute, instantiate, query};
-    use crate::error::ContractError;
-    use crate::msg::{ExecuteMsg, GetStateResponse, InstantiateMsg, QueryMsg};
-    use crate::state::{
-        BatchUndelegationRecord, StakeQuota, State, STATE, UNDELEGATION_INFO_LEDGER,
-        VALIDATORS_TO_STAKED_QUOTA,
-    };
->>>>>>> c6965da8
     use crate::test_helpers::check_equal_vec;
     use cosmwasm_std::testing::{
         mock_dependencies, mock_env, mock_info, MockApi, MockQuerier, MockStorage,
         MOCK_CONTRACT_ADDR,
     };
-<<<<<<< HEAD
     use cosmwasm_std::{coins, from_binary, Empty, FullDelegation, OwnedDeps, SubMsg, Validator, Coin, DistributionMsg, Addr, Uint128, Decimal, BankMsg, StdResult, StakingMsg, MessageInfo, Env, Response, Binary, WasmMsg, to_binary};
     use crate::state::{STATE, UNDELEGATION_INFO_LEDGER, BatchUndelegationRecord, VALIDATORS_TO_STAKED_QUOTA, StakeQuota, State};
     use crate::msg::{ExecuteMsg, InstantiateMsg, GetStateResponse, QueryMsg};
@@ -622,14 +613,6 @@
         let mut deps = mock_dependencies(&[Coin::new(1000_u128, "uluna")]);
         let info = mock_info("creator", &[]);
         let env = mock_env();
-=======
-    use cosmwasm_std::{
-        coins, from_binary, Addr, BankMsg, Coin, Decimal, DistributionMsg, Empty, Env,
-        FullDelegation, MessageInfo, OwnedDeps, Response, StakingMsg, StdResult, SubMsg, Uint128,
-        Validator,
-    };
-    use cw_storage_plus::U64Key;
->>>>>>> c6965da8
 
         let res = instantiate_contract(
             &mut deps,
@@ -877,7 +860,7 @@
             .unwrap_err();
         assert!(matches!(
             err,
-            ContractError::InsufficientUndelegationBatch(1)
+            ContractError::InsufficientFundsInUndelegationBatch(1)
         ))
     }
 
@@ -981,621 +964,6 @@
                 amount: Uint128::new(100_u128),
             },
         ).unwrap();
-        assert_eq!(res.messages.len(), 1);
-        assert_eq!(
-<<<<<<< HEAD
-            res.messages[0],
-            SubMsg::new(BankMsg::Send {
-                to_address: String::from(user.clone()),
-                amount: vec![Coin::new(20_u128, "uluna")]
-            })
-=======
-            state_response.state.unwrap(),
-            State {
-                manager: info.sender,
-                scc_address,
-                vault_denom: "uluna".to_string(),
-                contract_genesis_block_height: env.block.height,
-                contract_genesis_timestamp: env.block.time,
-                unbonding_period: (21 * 24 * 3600 + 3600),
-                current_undelegation_batch_id: 0,
-                current_undelegation_funds: Uint128::zero(),
-                accumulated_vault_airdrops: vec![],
-                validator_pool: vec![default_validator1, default_validator2],
-                unswapped_rewards: vec![],
-                uninvested_rewards: Coin::new(0_u128, "uluna".to_string()),
-                total_staked_tokens: Uint128::zero(),
-                total_slashed_amount: Uint128::zero()
-            }
->>>>>>> c6965da8
-        );
-        let state_response: GetStateResponse =
-            from_binary(&query(deps.as_ref(), env.clone(), QueryMsg::GetState {}).unwrap())
-                .unwrap();
-        assert_ne!(state_response.state, None);
-        let state = state_response.state.unwrap();
-        assert_eq!(state.current_undelegation_funds, Uint128::new(980_u128));
-    }
-
-    #[test]
-    fn test__try_undelegate_rewards_fail() {
-        let mut deps = mock_dependencies(&[]);
-        let info = mock_info("creator", &[]);
-        let env = mock_env();
-
-        let res = instantiate_contract(
-            &mut deps,
-            &info,
-            &env,
-            Some(
-                get_validators()
-                    .iter()
-                    .map(|f| Addr::unchecked(&f.address))
-                    .collect(),
-            ),
-            Option::from("uluna".to_string()),
-        );
-
-        let mut err = execute(
-            deps.as_mut(),
-            env.clone(),
-            mock_info("not-scc", &[]),
-            ExecuteMsg::UndelegateRewards {
-                amount: Uint128::new(1000_u128),
-            },
-        )
-        .unwrap_err();
-        assert!(matches!(err, ContractError::Unauthorized {}));
-
-        let mut err = execute(
-            deps.as_mut(),
-            env.clone(),
-            mock_info(&*get_scc_contract_address(), &[]),
-            ExecuteMsg::UndelegateRewards {
-                amount: Uint128::zero(),
-            },
-        )
-        .unwrap_err();
-        assert!(matches!(err, ContractError::ZeroUndelegation {}));
-    }
-
-    #[test]
-    fn test__try_undelegate_rewards_success() {
-        let mut deps = mock_dependencies(&[]);
-        let info = mock_info("creator", &[]);
-        let env = mock_env();
-
-        let res = instantiate_contract(
-            &mut deps,
-            &info,
-            &env,
-            Some(
-                get_validators()
-                    .iter()
-                    .map(|f| Addr::unchecked(&f.address))
-                    .collect(),
-            ),
-            Option::from("uluna".to_string()),
-        );
-
-        let valid1: Addr = Addr::unchecked("valid0001");
-        let valid2: Addr = Addr::unchecked("valid0002");
-
-        /*
-           Test - 1. Normal undelegation
-        */
-        VALIDATORS_TO_STAKED_QUOTA.save(
-            deps.as_mut().storage,
-            &valid1,
-            &StakeQuota {
-                amount: Coin::new(500_u128, "uluna"),
-                vault_stake_fraction: Decimal::from_ratio(1_u128, 2_u128),
-            },
-        );
-
-        VALIDATORS_TO_STAKED_QUOTA.save(
-            deps.as_mut().storage,
-            &valid2,
-            &StakeQuota {
-                amount: Coin::new(500_u128, "uluna"),
-                vault_stake_fraction: Decimal::from_ratio(1_u128, 2_u128),
-            },
-        );
-
-        STATE.update(deps.as_mut().storage, |mut state| -> StdResult<_> {
-            state.total_staked_tokens = Uint128::new(1000_u128);
-            Ok(state)
-        });
-        let res = execute(
-            deps.as_mut(),
-            env.clone(),
-            mock_info(&*get_scc_contract_address(), &[]),
-            ExecuteMsg::UndelegateRewards {
-                amount: Uint128::new(500_u128),
-            },
-        )
-        .unwrap();
-        let state_response: GetStateResponse =
-            from_binary(&query(deps.as_ref(), env.clone(), QueryMsg::GetState {}).unwrap())
-                .unwrap();
-        assert_ne!(state_response.state, None);
-        let state = state_response.state.unwrap();
-        assert_eq!(state.total_staked_tokens, Uint128::new(500_u128));
-        assert_eq!(state.current_undelegation_batch_id, 1);
-        let undelegation_batch = UNDELEGATION_INFO_LEDGER
-            .load(deps.as_mut().storage, U64Key::new(1))
-            .unwrap();
-        assert_eq!(undelegation_batch.amount, Coin::new(500_u128, "uluna"));
-        assert_eq!(undelegation_batch.create_time, env.block.time);
-        assert_eq!(undelegation_batch.unbonding_slashing_ratio, Decimal::one());
-        assert!(!undelegation_batch.slashing_checked);
-        assert_eq!(
-            undelegation_batch.est_release_time,
-            env.block.time.plus_seconds(state.unbonding_period)
-        );
-        assert_eq!(res.messages.len(), 2);
-        assert!(check_equal_vec(
-            res.messages,
-            vec![
-                SubMsg::new(StakingMsg::Undelegate {
-                    validator: valid1.to_string(),
-                    amount: Coin::new(250_u128, "uluna")
-                }),
-                SubMsg::new(StakingMsg::Undelegate {
-                    validator: valid2.to_string(),
-                    amount: Coin::new(250_u128, "uluna")
-                })
-            ]
-        ));
-        let valid1_staked_quota_option = VALIDATORS_TO_STAKED_QUOTA
-            .may_load(deps.as_mut().storage, &valid1)
-            .unwrap();
-        let valid2_staked_quota_option = VALIDATORS_TO_STAKED_QUOTA
-            .may_load(deps.as_mut().storage, &valid2)
-            .unwrap();
-        assert_ne!(valid1_staked_quota_option, None);
-        assert_ne!(valid2_staked_quota_option, None);
-        let valid1_staked_quota = valid1_staked_quota_option.unwrap();
-        let valid2_staked_quota = valid2_staked_quota_option.unwrap();
-        assert_eq!(valid1_staked_quota.amount, Coin::new(250_u128, "uluna"));
-        assert_eq!(valid2_staked_quota.amount, Coin::new(250_u128, "uluna"));
-        assert_eq!(
-            valid1_staked_quota.vault_stake_fraction,
-            Decimal::from_ratio(1_u128, 2_u128)
-        );
-        assert_eq!(
-            valid2_staked_quota.vault_stake_fraction,
-            Decimal::from_ratio(1_u128, 2_u128)
-        );
-    }
-
-    #[test]
-    fn test__try_reconcile_undelegation_batch_fail() {
-        let mut deps = mock_dependencies(&[]);
-        let info = mock_info("creator", &[]);
-        let env = mock_env();
-
-        let res = instantiate_contract(
-            &mut deps,
-            &info,
-            &env,
-            Some(
-                get_validators()
-                    .iter()
-                    .map(|f| Addr::unchecked(&f.address))
-                    .collect(),
-            ),
-            Option::from("uluna".to_string()),
-        );
-
-        let mut err = execute(
-            deps.as_mut(),
-            env.clone(),
-            mock_info("not-creator", &[]),
-            ExecuteMsg::ReconcileUndelegationBatch {
-                undelegation_batch_id: 1,
-            },
-        )
-        .unwrap_err();
-        assert!(matches!(err, ContractError::Unauthorized {}));
-
-        let mut err = execute(
-            deps.as_mut(),
-            env.clone(),
-            mock_info("creator", &[]),
-            ExecuteMsg::ReconcileUndelegationBatch {
-                undelegation_batch_id: 1,
-            },
-        )
-        .unwrap_err();
-        assert!(matches!(
-            err,
-            ContractError::NonExistentUndelegationBatch {}
-        ));
-
-        UNDELEGATION_INFO_LEDGER.save(
-            deps.as_mut().storage,
-            U64Key::new(1),
-            &BatchUndelegationRecord {
-                amount: Coin::new(500_u128, "uluna"),
-                unbonding_slashing_ratio: Decimal::one(),
-                create_time: env.block.time.minus_seconds(5000),
-                est_release_time: env.block.time.plus_seconds(10000),
-                slashing_checked: false,
-            },
-        );
-        let mut err = execute(
-            deps.as_mut(),
-            env.clone(),
-            mock_info("creator", &[]),
-            ExecuteMsg::ReconcileUndelegationBatch {
-                undelegation_batch_id: 1,
-            },
-        )
-        .unwrap_err();
-        assert!(matches!(
-            err,
-            ContractError::UndelegationBatchInUnbondingPeriod(1)
-        ));
-    }
-
-    #[test]
-    fn test__try_reconcile_undelegation_batch_success() {
-        let mut deps = mock_dependencies(&[Coin::new(1000_u128, "uluna")]);
-        let info = mock_info("creator", &[]);
-        let env = mock_env();
-
-        let res = instantiate_contract(
-            &mut deps,
-            &info,
-            &env,
-            Some(
-                get_validators()
-                    .iter()
-                    .map(|f| Addr::unchecked(&f.address))
-                    .collect(),
-            ),
-            Option::from("uluna".to_string()),
-        );
-
-        /*
-           Test - 1. No slashing
-        */
-        UNDELEGATION_INFO_LEDGER.save(
-            deps.as_mut().storage,
-            U64Key::new(1),
-            &BatchUndelegationRecord {
-                amount: Coin::new(500_u128, "uluna"),
-                unbonding_slashing_ratio: Decimal::one(),
-                create_time: env.block.time.minus_seconds(5000),
-                est_release_time: env.block.time.minus_seconds(1000),
-                slashing_checked: false,
-            },
-        );
-        STATE.update(
-            deps.as_mut().storage,
-            |mut state| -> Result<_, ContractError> {
-                state.current_undelegation_funds = Uint128::new(100_u128);
-                state.uninvested_rewards = Coin::new(300_u128, "uluna");
-                state.unswapped_rewards =
-                    vec![Coin::new(100_u128, "uluna"), Coin::new(100_u128, "abc")];
-                Ok(state)
-            },
-        );
-        let res = execute(
-            deps.as_mut(),
-            env.clone(),
-            mock_info("creator", &[]),
-            ExecuteMsg::ReconcileUndelegationBatch {
-                undelegation_batch_id: 1,
-            },
-        )
-        .unwrap();
-        let state_response: GetStateResponse =
-            from_binary(&query(deps.as_ref(), env.clone(), QueryMsg::GetState {}).unwrap())
-                .unwrap();
-        assert_ne!(state_response.state, None);
-        let state = state_response.state.unwrap();
-        assert_eq!(state.total_slashed_amount, Uint128::zero());
-        assert_eq!(state.current_undelegation_funds, Uint128::new(600_u128));
-
-        let undelegation_batch = UNDELEGATION_INFO_LEDGER
-            .load(deps.as_mut().storage, U64Key::new(1))
-            .unwrap();
-        assert!(undelegation_batch.slashing_checked);
-        assert_eq!(undelegation_batch.unbonding_slashing_ratio, Decimal::one());
-
-        /*
-           Test - 2. Slashing
-        */
-        UNDELEGATION_INFO_LEDGER.save(
-            deps.as_mut().storage,
-            U64Key::new(1),
-            &BatchUndelegationRecord {
-                amount: Coin::new(500_u128, "uluna"),
-                unbonding_slashing_ratio: Decimal::one(),
-                create_time: env.block.time.minus_seconds(5000),
-                est_release_time: env.block.time.minus_seconds(1000),
-                slashing_checked: false,
-            },
-        );
-        STATE.update(
-            deps.as_mut().storage,
-            |mut state| -> Result<_, ContractError> {
-                state.current_undelegation_funds = Uint128::new(200_u128);
-                state.uninvested_rewards = Coin::new(300_u128, "uluna");
-                state.unswapped_rewards =
-                    vec![Coin::new(100_u128, "uluna"), Coin::new(100_u128, "abc")];
-                Ok(state)
-            },
-        );
-        let res = execute(
-            deps.as_mut(),
-            env.clone(),
-            mock_info("creator", &[]),
-            ExecuteMsg::ReconcileUndelegationBatch {
-                undelegation_batch_id: 1,
-            },
-        )
-        .unwrap();
-        let state_response: GetStateResponse =
-            from_binary(&query(deps.as_ref(), env.clone(), QueryMsg::GetState {}).unwrap())
-                .unwrap();
-        assert_ne!(state_response.state, None);
-        let state = state_response.state.unwrap();
-        assert_eq!(state.total_slashed_amount, Uint128::new(100_u128));
-        assert_eq!(state.current_undelegation_funds, Uint128::new(600_u128));
-
-        let undelegation_batch = UNDELEGATION_INFO_LEDGER
-            .load(deps.as_mut().storage, U64Key::new(1))
-            .unwrap();
-        assert!(undelegation_batch.slashing_checked);
-        assert_eq!(
-            undelegation_batch.unbonding_slashing_ratio,
-            Decimal::from_ratio(4_u128, 5_u128)
-        );
-    }
-
-    #[test]
-    fn test__try_withdraw_rewards_fail() {
-        let mut deps = mock_dependencies(&[]);
-        let info = mock_info("creator", &[]);
-        let env = mock_env();
-
-        let res = instantiate_contract(
-            &mut deps,
-            &info,
-            &env,
-            Some(
-                get_validators()
-                    .iter()
-                    .map(|f| Addr::unchecked(&f.address))
-                    .collect(),
-            ),
-            Option::from("uluna".to_string()),
-        );
-
-        let user: Addr = Addr::unchecked("user");
-
-        let mut err = execute(
-            deps.as_mut(),
-            env.clone(),
-            mock_info("not-scc", &[]),
-            ExecuteMsg::WithdrawRewards {
-                user: user.clone(),
-                undelegation_batch_id: 1,
-                amount: Uint128::new(1000_u128),
-            },
-        )
-        .unwrap_err();
-        assert!(matches!(err, ContractError::Unauthorized {}));
-
-        let mut err = execute(
-            deps.as_mut(),
-            env.clone(),
-            mock_info(&*get_scc_contract_address(), &[]),
-            ExecuteMsg::WithdrawRewards {
-                user: user.clone(),
-                undelegation_batch_id: 1,
-                amount: Uint128::new(0_u128),
-            },
-        )
-        .unwrap_err();
-        assert!(matches!(err, ContractError::ZeroWithdrawal {}));
-
-        let mut err = execute(
-            deps.as_mut(),
-            env.clone(),
-            mock_info(&*get_scc_contract_address(), &[]),
-            ExecuteMsg::WithdrawRewards {
-                user: user.clone(),
-                undelegation_batch_id: 1,
-                amount: Uint128::new(100_u128),
-            },
-        )
-        .unwrap_err();
-        assert!(matches!(
-            err,
-            ContractError::NonExistentUndelegationBatch {}
-        ));
-
-        UNDELEGATION_INFO_LEDGER.save(
-            deps.as_mut().storage,
-            U64Key::new(1),
-            &BatchUndelegationRecord {
-                amount: Coin::new(1000_u128, "uluna"),
-                unbonding_slashing_ratio: Decimal::one(),
-                create_time: env.block.time.minus_seconds(1000),
-                est_release_time: env.block.time.plus_seconds(10000),
-                slashing_checked: false,
-            },
-        );
-        let mut err = execute(
-            deps.as_mut(),
-            env.clone(),
-            mock_info(&*get_scc_contract_address(), &[]),
-            ExecuteMsg::WithdrawRewards {
-                user: user.clone(),
-                undelegation_batch_id: 1,
-                amount: Uint128::new(100_u128),
-            },
-        )
-        .unwrap_err();
-        assert!(matches!(err, ContractError::SlashingNotChecked { .. }));
-
-        UNDELEGATION_INFO_LEDGER.save(
-            deps.as_mut().storage,
-            U64Key::new(1),
-            &BatchUndelegationRecord {
-                amount: Coin::new(1000_u128, "uluna"),
-                unbonding_slashing_ratio: Decimal::one(),
-                create_time: env.block.time.minus_seconds(1000),
-                est_release_time: env.block.time.plus_seconds(10000),
-                slashing_checked: true,
-            },
-        );
-        let mut err = execute(
-            deps.as_mut(),
-            env.clone(),
-            mock_info(&*get_scc_contract_address(), &[]),
-            ExecuteMsg::WithdrawRewards {
-                user: user.clone(),
-                undelegation_batch_id: 1,
-                amount: Uint128::new(100_u128),
-            },
-        )
-        .unwrap_err();
-        assert!(matches!(err, ContractError::DepositInUnbondingPeriod {}));
-
-        UNDELEGATION_INFO_LEDGER.save(
-            deps.as_mut().storage,
-            U64Key::new(1),
-            &BatchUndelegationRecord {
-                amount: Coin::new(50_u128, "uluna"),
-                unbonding_slashing_ratio: Decimal::one(),
-                create_time: env.block.time.minus_seconds(1000),
-                est_release_time: env.block.time.minus_seconds(10000),
-                slashing_checked: true,
-            },
-        );
-        let err = execute(
-            deps.as_mut(),
-            env.clone(),
-            mock_info(&*get_scc_contract_address(), &[]),
-            ExecuteMsg::WithdrawRewards {
-                user: user.clone(),
-                undelegation_batch_id: 1,
-                amount: Uint128::new(100_u128),
-            },
-        )
-        .unwrap_err();
-        assert!(matches!(
-            err,
-            ContractError::InsufficientFundsInUndelegationBatch(1)
-        ))
-    }
-
-    #[test]
-    fn test__try_withdraw_rewards_success() {
-        let mut deps = mock_dependencies(&[]);
-        let info = mock_info("creator", &[]);
-        let env = mock_env();
-
-        let res = instantiate_contract(
-            &mut deps,
-            &info,
-            &env,
-            Some(
-                get_validators()
-                    .iter()
-                    .map(|f| Addr::unchecked(&f.address))
-                    .collect(),
-            ),
-            Option::from("uluna".to_string()),
-        );
-
-        let user: Addr = Addr::unchecked("user");
-
-        /*
-           Test - 1. There is no slashing.
-        */
-
-        STATE.update(
-            deps.as_mut().storage,
-            |mut state| -> Result<_, ContractError> {
-                state.current_undelegation_funds = Uint128::new(1000_u128);
-                Ok(state)
-            },
-        );
-        UNDELEGATION_INFO_LEDGER.save(
-            deps.as_mut().storage,
-            U64Key::new(1),
-            &BatchUndelegationRecord {
-                amount: Coin::new(1000_u128, "uluna"),
-                unbonding_slashing_ratio: Decimal::one(),
-                create_time: env.block.time.minus_seconds(1000),
-                est_release_time: env.block.time.minus_seconds(10000),
-                slashing_checked: true,
-            },
-        );
-        let res = execute(
-            deps.as_mut(),
-            env.clone(),
-            mock_info(&*get_scc_contract_address(), &[]),
-            ExecuteMsg::WithdrawRewards {
-                user: user.clone(),
-                undelegation_batch_id: 1,
-                amount: Uint128::new(100_u128),
-            },
-        )
-        .unwrap();
-        assert_eq!(res.messages.len(), 1);
-        assert_eq!(
-            res.messages[0],
-            SubMsg::new(BankMsg::Send {
-                to_address: String::from(user.clone()),
-                amount: vec![Coin::new(100_u128, "uluna")]
-            })
-        );
-        let state_response: GetStateResponse =
-            from_binary(&query(deps.as_ref(), env.clone(), QueryMsg::GetState {}).unwrap())
-                .unwrap();
-        assert_ne!(state_response.state, None);
-        let state = state_response.state.unwrap();
-        assert_eq!(state.current_undelegation_funds, Uint128::new(900_u128));
-
-        /*
-           Test - 2. There is slashing
-        */
-        STATE.update(
-            deps.as_mut().storage,
-            |mut state| -> Result<_, ContractError> {
-                state.current_undelegation_funds = Uint128::new(1000_u128);
-                Ok(state)
-            },
-        );
-        UNDELEGATION_INFO_LEDGER.save(
-            deps.as_mut().storage,
-            U64Key::new(1),
-            &BatchUndelegationRecord {
-                amount: Coin::new(1000_u128, "uluna"),
-                unbonding_slashing_ratio: Decimal::from_ratio(1_u128, 5_u128),
-                create_time: env.block.time.minus_seconds(1000),
-                est_release_time: env.block.time.minus_seconds(10000),
-                slashing_checked: true,
-            },
-        );
-        let res = execute(
-            deps.as_mut(),
-            env.clone(),
-            mock_info(&*get_scc_contract_address(), &[]),
-            ExecuteMsg::WithdrawRewards {
-                user: user.clone(),
-                undelegation_batch_id: 1,
-                amount: Uint128::new(100_u128),
-            },
-        )
-        .unwrap();
         assert_eq!(res.messages.len(), 1);
         assert_eq!(
             res.messages[0],
