#[cfg(test)]
mod tests {
    use super::*;
<<<<<<< HEAD
    use crate::contract::{instantiate, query, execute, reply_remove_validator, reply};
    use crate::error::ContractError;
    use crate::msg::{GetConfigResponse, InstantiateMsg, QueryMsg, ExecuteMsg};
    use crate::state::{Config, VALIDATOR_REGISTRY, VMeta, AIRDROP_REGISTRY, AirdropRegistryInfo, STATE, State, CONFIG};
    use cosmwasm_std::testing::{mock_dependencies, mock_env, mock_info, MockStorage, MockApi, MockQuerier, MOCK_CONTRACT_ADDR};
    use cosmwasm_std::{coins, from_binary, Addr, OwnedDeps, MessageInfo, Env, Response, Empty, Validator, Decimal, FullDelegation, Coin, Uint128, SubMsg, StakingMsg, DistributionMsg, Attribute, Binary, WasmMsg, BankMsg, to_binary, Reply, ContractResult, SubMsgExecutionResponse, Event};
    use stader_utils::coin_utils::{check_equal_coin_vector};
    use terra_cosmwasm::{TerraMsg, TerraMsgWrapper};
    use cw20::Cw20ExecuteMsg;
    use crate::operations::{OPERATION_ZERO_ID, OPERATION_ZERO_TAG, OPERATION_ZERO_SRC_ADDR, OPERATION_ZERO_DST_ADDR};
=======
    use crate::contract::{execute, instantiate, query};
    use crate::error::ContractError;
    use crate::msg::{ExecuteMsg, GetConfigResponse, InstantiateMsg, QueryMsg};
    use crate::state::{Config, VMeta, VALIDATOR_META};
    use cosmwasm_std::testing::{
        mock_dependencies, mock_env, mock_info, MockApi, MockQuerier, MockStorage,
        MOCK_CONTRACT_ADDR,
    };
    use cosmwasm_std::{
        coins, from_binary, Addr, Attribute, Coin, Decimal, DistributionMsg, Empty, Env,
        FullDelegation, MessageInfo, OwnedDeps, Response, StakingMsg, SubMsg, Uint128, Validator,
    };
    use stader_utils::coin_utils::check_equal_coin_vector;
>>>>>>> 6e3c8eea

    fn get_validators() -> Vec<Validator> {
        vec![
            Validator {
                address: "valid0001".to_string(),
                commission: Decimal::zero(),
                max_commission: Decimal::zero(),
                max_change_rate: Decimal::zero(),
            },
            Validator {
                address: "valid0002".to_string(),
                commission: Decimal::zero(),
                max_commission: Decimal::zero(),
                max_change_rate: Decimal::zero(),
            },
            Validator {
                address: "valid0003".to_string(),
                commission: Decimal::zero(),
                max_commission: Decimal::zero(),
                max_change_rate: Decimal::zero(),
            },
        ]
    }

    fn get_delegations() -> Vec<FullDelegation> {
        vec![
            FullDelegation {
                delegator: Addr::unchecked(MOCK_CONTRACT_ADDR),
                validator: "valid0001".to_string(),
                amount: Coin::new(1000, "utest"),
                can_redelegate: Coin::new(1000, "utest"),
                accumulated_rewards: vec![Coin::new(20, "utest"), Coin::new(30, "urew1")],
            },
            FullDelegation {
                delegator: Addr::unchecked(MOCK_CONTRACT_ADDR),
                validator: "valid0002".to_string(),
                amount: Coin::new(1000, "utest"),
                can_redelegate: Coin::new(0, "utest"),
                accumulated_rewards: vec![Coin::new(40, "utest"), Coin::new(60, "urew1")],
            },
            FullDelegation {
                delegator: Addr::unchecked(MOCK_CONTRACT_ADDR),
                validator: "valid0003".to_string(),
                amount: Coin::new(0, "utest"),
                can_redelegate: Coin::new(0, "utest"),
                accumulated_rewards: vec![],
            },
        ]
    }

    pub fn instantiate_contract(
        deps: &mut OwnedDeps<MockStorage, MockApi, MockQuerier>, info: &MessageInfo, env: &Env,
        vault_denom: Option<String>,
    ) -> Response<TerraMsgWrapper> {
        let instantiate_msg = InstantiateMsg {
            vault_denom: vault_denom.unwrap_or_else(|| "utest".to_string()),
            pools_contract_addr: Addr::unchecked("pools_addr"),
<<<<<<< HEAD
            scc_contract_addr: Addr::unchecked("scc_addr"),
=======
>>>>>>> 6e3c8eea
        };

        return instantiate(deps.as_mut(), env.clone(), info.clone(), instantiate_msg).unwrap();
    }

    #[test]
    fn proper_initialization() {
        let mut deps = mock_dependencies(&[]);

        let msg = InstantiateMsg {
            vault_denom: "utest".to_string(),
            pools_contract_addr: Addr::unchecked("pools_address"),
            scc_contract_addr: Addr::unchecked("scc_addr"),
        };
        let expected_config = Config {
            manager: Addr::unchecked("creator"),
            vault_denom: "utest".to_string(),
            pools_contract_addr: Addr::unchecked("pools_address"),
            scc_contract_addr: Addr::unchecked("scc_addr"),
        };
        let info = mock_info("creator", &coins(1000, "earth"));

        // we can just call .unwrap() to assert this was a success
        let res = instantiate(deps.as_mut(), mock_env(), info, msg).unwrap();
        assert_eq!(0, res.messages.len());

        // it worked, let's query the state
        let res = query(deps.as_ref(), mock_env(), QueryMsg::GetConfig {}).unwrap();
        let value: GetConfigResponse = from_binary(&res).unwrap();
        assert_eq!(value.config, expected_config);
    }

    #[test]
    fn test_add_validator() {
        let mut deps = mock_dependencies(&[]);
        let info = mock_info("creator", &[]);
        let env = mock_env();

        let valid1 = Addr::unchecked("valid0001");
        let valid2 = Addr::unchecked("valid0002");

        instantiate_contract(&mut deps, &info, &env, None);

        deps.querier
            .update_staking("test", &*get_validators(), &*get_delegations());

<<<<<<< HEAD
        assert!(VALIDATOR_REGISTRY.may_load(deps.as_mut().storage, &valid1).unwrap().is_none());
        let mut res = execute(deps.as_mut(), env.clone(), info.clone(),
                              ExecuteMsg::AddValidator { val_addr: valid1.clone() },
        ).unwrap();
        assert_eq!(res.messages.len(), 0);
        let valid1_meta = VALIDATOR_REGISTRY.may_load(deps.as_mut().storage, &valid1).unwrap();
=======
        assert!(VALIDATOR_META
            .may_load(deps.as_mut().storage, &valid1)
            .unwrap()
            .is_none());
        let mut res = execute(
            deps.as_mut(),
            env.clone(),
            info.clone(),
            ExecuteMsg::AddValidator {
                val_addr: valid1.clone(),
            },
        )
        .unwrap();
        assert_eq!(res.messages.len(), 0);
        let valid1_meta = VALIDATOR_META
            .may_load(deps.as_mut().storage, &valid1)
            .unwrap();
>>>>>>> 6e3c8eea
        assert!(valid1_meta.is_some());
        let valid1_meta_unwrapped = valid1_meta.unwrap();
        assert!(valid1_meta_unwrapped.accrued_rewards.is_empty());
        assert!(valid1_meta_unwrapped.staked.is_zero());
        // assert!(valid1_meta_unwrapped.reward_pointer.is_zero());

<<<<<<< HEAD
        let err = execute(deps.as_mut(), env.clone(), info.clone(),
                          ExecuteMsg::AddValidator { val_addr: valid1.clone() },
        ).unwrap_err();
=======
        let err = execute(
            deps.as_mut(),
            env.clone(),
            info.clone(),
            ExecuteMsg::AddValidator {
                val_addr: valid1.clone(),
            },
        )
        .unwrap_err();
>>>>>>> 6e3c8eea
        assert!(matches!(err, ContractError::ValidatorAlreadyExists {}));

        let err = execute(
            deps.as_mut(),
            env.clone(),
            info.clone(),
            ExecuteMsg::AddValidator {
                val_addr: Addr::unchecked("valid0004").clone(),
            },
        )
        .unwrap_err();
        assert!(matches!(err, ContractError::ValidatorNotDiscoverable {}));

        let err = execute(
            deps.as_mut(),
            env.clone(),
            mock_info("other", &[]),
            ExecuteMsg::AddValidator {
                val_addr: valid1.clone(),
            },
        )
        .unwrap_err();
        assert!(matches!(err, ContractError::Unauthorized {}));
    }

    #[test]
    fn test_stake() {
        let mut deps = mock_dependencies(&[]);
        let info = mock_info("creator", &[Coin::new(1500, "utest")]);
        let env = mock_env();

        let valid1 = Addr::unchecked("valid0001");
        let valid2 = Addr::unchecked("valid0002");
        let pools_addr = Addr::unchecked("pools_addr");

        instantiate_contract(&mut deps, &info, &env, None);

        deps.querier
            .update_staking("test", &*get_validators(), &*get_delegations());

        let err = execute(
            deps.as_mut(),
            env.clone(),
            mock_info("other", &[]),
            ExecuteMsg::Stake {
                val_addr: valid1.clone(),
            },
        )
        .unwrap_err();
        assert!(matches!(err, ContractError::Unauthorized {}));

        let pools_info = mock_info(&pools_addr.to_string(), &[Coin::new(1200, "utest")]);

        let err = execute(
            deps.as_mut(),
            env.clone(),
            mock_info(
                &pools_addr.to_string(),
                &[Coin::new(1200, "utest"), Coin::new(1000, "othercoin")],
            ),
            ExecuteMsg::Stake {
                val_addr: valid1.clone(),
            },
        )
        .unwrap_err();
        assert!(matches!(err, ContractError::MultipleFunds {}));

        let err = execute(
            deps.as_mut(),
            env.clone(),
            pools_info.clone(),
            ExecuteMsg::Stake {
                val_addr: Addr::unchecked("valid0004").clone(),
            },
        )
        .unwrap_err();
        assert!(matches!(err, ContractError::ValidatorNotAdded {}));

        let initial_accrued_rewards = vec![Coin::new(123, "utest")];
<<<<<<< HEAD
        VALIDATOR_REGISTRY.save(deps.as_mut().storage, &valid1, &VMeta {
            staked: Default::default(),
            accrued_rewards: initial_accrued_rewards.clone()
        }).unwrap();

        let res = execute(deps.as_mut(), env.clone(), pools_info.clone(),
                          ExecuteMsg::Stake { val_addr: valid1.clone() },
        ).unwrap();
=======
        VALIDATOR_META
            .save(
                deps.as_mut().storage,
                &valid1,
                &VMeta {
                    staked: Default::default(),
                    accrued_rewards: initial_accrued_rewards.clone(),
                },
            )
            .unwrap();

        let res = execute(
            deps.as_mut(),
            env.clone(),
            pools_info.clone(),
            ExecuteMsg::Stake {
                val_addr: valid1.clone(),
            },
        )
        .unwrap();
>>>>>>> 6e3c8eea
        assert_eq!(res.messages.len(), 1);
        assert_eq!(
            res.messages[0],
            SubMsg::new(StakingMsg::Delegate {
                validator: valid1.to_string(),
                amount: Coin::new(1200, "utest")
            })
        );

<<<<<<< HEAD
        let valid1_meta = VALIDATOR_REGISTRY.may_load(deps.as_mut().storage, &valid1).unwrap();
        assert!(valid1_meta.is_some());
        let valid1_meta_unwrapped = valid1_meta.unwrap();
        assert!(check_equal_coin_vector(&valid1_meta_unwrapped.accrued_rewards, &vec![Coin::new(143, "utest"), Coin::new(30, "urew1")]));
        assert_eq!(valid1_meta_unwrapped.staked, Uint128::new(1200));

        let res = execute(deps.as_mut(), env.clone(), pools_info.clone(),
                          ExecuteMsg::Stake { val_addr: valid1.clone() },
        ).unwrap();
        let valid1_meta = VALIDATOR_REGISTRY.may_load(deps.as_mut().storage, &valid1).unwrap();
        assert!(valid1_meta.is_some());
        let valid1_meta_unwrapped = valid1_meta.unwrap();
        assert!(check_equal_coin_vector(&valid1_meta_unwrapped.accrued_rewards, &vec![Coin::new(163, "utest"), Coin::new(60, "urew1")]));// Accrued rewards remains unchanged
=======
        let valid1_meta = VALIDATOR_META
            .may_load(deps.as_mut().storage, &valid1)
            .unwrap();
        assert!(valid1_meta.is_some());
        let valid1_meta_unwrapped = valid1_meta.unwrap();
        assert!(check_equal_coin_vector(
            &valid1_meta_unwrapped.accrued_rewards,
            &initial_accrued_rewards.clone()
        ));
        assert_eq!(valid1_meta_unwrapped.staked, Uint128::new(1200));

        let res = execute(
            deps.as_mut(),
            env.clone(),
            pools_info.clone(),
            ExecuteMsg::Stake {
                val_addr: valid1.clone(),
            },
        )
        .unwrap();
        let valid1_meta = VALIDATOR_META
            .may_load(deps.as_mut().storage, &valid1)
            .unwrap();
        assert!(valid1_meta.is_some());
        let valid1_meta_unwrapped = valid1_meta.unwrap();
        assert!(check_equal_coin_vector(
            &valid1_meta_unwrapped.accrued_rewards,
            &initial_accrued_rewards.clone()
        )); // Accrued rewards remains unchanged
>>>>>>> 6e3c8eea
        assert_eq!(valid1_meta_unwrapped.staked, Uint128::new(2400)); // Adds to previous staked amount.
    }

    #[test]
    fn test_redeem_rewards() {
        let mut deps = mock_dependencies(&[]);
        let info = mock_info("creator", &[Coin::new(1500, "utest")]);
        let env = mock_env();

        let valid1 = Addr::unchecked("valid0001");
        let valid2 = Addr::unchecked("valid0002");
        let pools_addr = Addr::unchecked("pools_addr");

        instantiate_contract(&mut deps, &info, &env, None);

        deps.querier
            .update_staking("test", &*get_validators(), &*get_delegations());

<<<<<<< HEAD
        STATE.save(deps.as_mut().storage, &State {
            airdrops: vec![],
            swapped_amount: Default::default(),
            slashing_funds: Uint128::new(200),
        }).unwrap();
        let err = execute(deps.as_mut(), env.clone(), mock_info("other", &[]),
                          ExecuteMsg::Stake { val_addr: valid1.clone() },
        ).unwrap_err();
        assert!(matches!(err, ContractError::Unauthorized {}));

        assert!(VALIDATOR_REGISTRY.may_load(deps.as_mut().storage, &valid1).unwrap().is_none());
=======
        let err = execute(
            deps.as_mut(),
            env.clone(),
            mock_info("other", &[]),
            ExecuteMsg::Stake {
                val_addr: valid1.clone(),
            },
        )
        .unwrap_err();
        assert!(matches!(err, ContractError::Unauthorized {}));

        assert!(VALIDATOR_META
            .may_load(deps.as_mut().storage, &valid1)
            .unwrap()
            .is_none());
>>>>>>> 6e3c8eea
        let pools_info = mock_info(&pools_addr.to_string(), &[Coin::new(1200, "utest")]);
        let res = execute(
            deps.as_mut(),
            env.clone(),
            pools_info.clone(),
            ExecuteMsg::RedeemRewards {
                validators: vec![valid1.clone()],
            },
        )
        .unwrap();
        assert!(res.messages.is_empty());
        assert_eq!(
            res.attributes,
            [Attribute {
                key: "failed_validators".to_string(),
                value: "valid0001".to_string()
            }]
        );

        let initial_accrued_rewards = vec![Coin::new(123, "utest")];
<<<<<<< HEAD
        VALIDATOR_REGISTRY.save(deps.as_mut().storage, &valid1, &VMeta {
            staked: Uint128::new(1100),
            accrued_rewards: initial_accrued_rewards.clone()
        }).unwrap();
        VALIDATOR_REGISTRY.save(deps.as_mut().storage, &valid2, &VMeta {
            staked: Uint128::new(1050),
            accrued_rewards: initial_accrued_rewards.clone()
        }).unwrap();
        let res = execute(deps.as_mut(), env.clone(), pools_info.clone(),
                          ExecuteMsg::RedeemRewards { validators: vec![valid1.clone(), valid2.clone()] },
        ).unwrap();
        assert_eq!(res.messages.len(), 4);
        assert_eq!(res.messages[0], SubMsg::new(StakingMsg::Delegate {
            validator: valid1.to_string(),
            amount: Coin::new(100, "utest")
        }));
        assert_eq!(res.messages[1], SubMsg::new(DistributionMsg::WithdrawDelegatorReward {
            validator: valid1.to_string()
        }));
        assert_eq!(res.messages[2], SubMsg::new(StakingMsg::Delegate {
            validator: valid2.to_string(),
            amount: Coin::new(50, "utest")
        }));
        assert_eq!(res.messages[3], SubMsg::new(DistributionMsg::WithdrawDelegatorReward {
            validator: valid2.to_string()
        }));

        let state = STATE.load(deps.as_mut().storage).unwrap();
        assert_eq!(state.slashing_funds, Uint128::new(50));
    }

    #[test]
    fn test_redelegate() {
        let mut deps = mock_dependencies(&[]);
        let info = mock_info("creator", &[Coin::new(1500, "utest")]);
        let env = mock_env();

        let valid1 = Addr::unchecked("valid0001");
        let valid2 = Addr::unchecked("valid0002");
        let pools_addr = Addr::unchecked("pools_addr");

        instantiate_contract(&mut deps, &info, &env, None, );

        deps.querier
            .update_staking("test", &*get_validators(), &*get_delegations());

        let err = execute(deps.as_mut(), env.clone(), mock_info("other", &[]),
                          ExecuteMsg::Redelegate { src: valid1.clone(), dst: valid2.clone(), amount: Uint128::new(150) },
        ).unwrap_err();
        assert!(matches!(err, ContractError::Unauthorized {}));

        assert!(VALIDATOR_REGISTRY.may_load(deps.as_mut().storage, &valid1).unwrap().is_none());
        assert!(VALIDATOR_REGISTRY.may_load(deps.as_mut().storage, &valid2).unwrap().is_none());
        let pools_info = mock_info(&pools_addr.to_string(), &[Coin::new(1200, "utest")]);
        let err = execute(deps.as_mut(), env.clone(), pools_info.clone(),
                          ExecuteMsg::Redelegate { src: valid1.clone(), dst: valid2.clone(), amount: Uint128::new(150) }
        ).unwrap_err();
        assert!(matches!(err, ContractError::ValidatorNotAdded {}));

        VALIDATOR_REGISTRY.save(deps.as_mut().storage, &valid1, &VMeta {
            staked: Uint128::new(100),
            accrued_rewards: vec![Coin::new(123, "utest"), Coin::new(167, "urew1")]
        }).unwrap();
        let pools_info = mock_info(&pools_addr.to_string(), &[Coin::new(1200, "utest")]);
        let err = execute(deps.as_mut(), env.clone(), pools_info.clone(),
                          ExecuteMsg::Redelegate { src: valid1.clone(), dst: valid2.clone(), amount: Uint128::new(150) }
        ).unwrap_err();
        assert!(matches!(err, ContractError::ValidatorNotAdded {}));

        VALIDATOR_REGISTRY.save(deps.as_mut().storage, &valid2, &VMeta {
            staked: Uint128::new(800),
            accrued_rewards: vec![Coin::new(10, "utest"), Coin::new(30, "urew1")]
        }).unwrap();
        let pools_info = mock_info(&pools_addr.to_string(), &[Coin::new(1200, "utest")]);
        let err = execute(deps.as_mut(), env.clone(), pools_info.clone(),
                          ExecuteMsg::Redelegate { src: valid1.clone(), dst: valid2.clone(), amount: Uint128::new(150) }
        ).unwrap_err();
        assert!(matches!(err, ContractError::InSufficientFunds {}));

        let res = execute(deps.as_mut(), env.clone(), pools_info.clone(),
                          ExecuteMsg::Redelegate { src: valid1.clone(), dst: valid2.clone(), amount: Uint128::new(15) }
        ).unwrap();
        assert_eq!(res.messages.len(), 1);
        assert_eq!(res.messages[0], SubMsg::new(StakingMsg::Redelegate {
            src_validator: valid1.to_string(),
            dst_validator: valid2.to_string(),
            amount: Coin::new(15, "utest")
        }));

        let valid1_meta = VALIDATOR_REGISTRY.load(deps.as_mut().storage, &valid1).unwrap();
        assert_eq!(valid1_meta.staked, Uint128::new(85));
        assert!(check_equal_coin_vector(&valid1_meta.accrued_rewards, &vec![Coin::new(143, "utest"), Coin::new(197, "urew1")]));
        let valid2_meta = VALIDATOR_REGISTRY.load(deps.as_mut().storage, &valid2).unwrap();
        assert_eq!(valid2_meta.staked, Uint128::new(815));
        assert!(check_equal_coin_vector(&valid2_meta.accrued_rewards, &vec![Coin::new(50, "utest"), Coin::new(90, "urew1")]));
    }

    #[test]
    fn test_undelegate() {
        let mut deps = mock_dependencies(&[]);
        let info = mock_info("creator", &[Coin::new(1500, "utest")]);
        let env = mock_env();

        let valid1 = Addr::unchecked("valid0001");
        let valid2 = Addr::unchecked("valid0002");
        let pools_addr = Addr::unchecked("pools_addr");

        instantiate_contract(&mut deps, &info, &env, None, );

        deps.querier
            .update_staking("test", &*get_validators(), &*get_delegations());

        let err = execute(deps.as_mut(), env.clone(), mock_info("other", &[]),
                          ExecuteMsg::Undelegate { val_addr: valid1.clone(), amount: Uint128::new(150) },
        ).unwrap_err();
        assert!(matches!(err, ContractError::Unauthorized {}));

        assert!(VALIDATOR_REGISTRY.may_load(deps.as_mut().storage, &valid1).unwrap().is_none());
        let pools_info = mock_info(&pools_addr.to_string(), &[Coin::new(1200, "utest")]);
        let err = execute(deps.as_mut(), env.clone(), pools_info.clone(),
                          ExecuteMsg::Undelegate { val_addr: valid1.clone(), amount: Uint128::new(150) }
        ).unwrap_err();
        assert!(matches!(err, ContractError::ValidatorNotAdded {}));

        VALIDATOR_REGISTRY.save(deps.as_mut().storage, &valid1, &VMeta {
            staked: Uint128::new(100),
            accrued_rewards: vec![Coin::new(123, "utest"), Coin::new(167, "urew1")]
        }).unwrap();
        let pools_info = mock_info(&pools_addr.to_string(), &[Coin::new(1200, "utest")]);
        let err = execute(deps.as_mut(), env.clone(), pools_info.clone(),
                          ExecuteMsg::Undelegate { val_addr: valid1.clone(), amount: Uint128::new(150) }
        ).unwrap_err();
        assert!(matches!(err, ContractError::InSufficientFunds {}));

        let res = execute(deps.as_mut(), env.clone(), pools_info.clone(),
                          ExecuteMsg::Undelegate { val_addr: valid1.clone(), amount: Uint128::new(15) }
        ).unwrap();
        assert_eq!(res.messages.len(), 1);
        assert_eq!(res.messages[0], SubMsg::new(StakingMsg::Undelegate {
            validator: valid1.to_string(),
            amount: Coin::new(15, "utest")
        }));

        let valid1_meta = VALIDATOR_REGISTRY.load(deps.as_mut().storage, &valid1).unwrap();
        assert_eq!(valid1_meta.staked, Uint128::new(85));
        assert!(check_equal_coin_vector(&valid1_meta.accrued_rewards, &vec![Coin::new(143, "utest"), Coin::new(197, "urew1")]));
    }

    #[test]
    fn test_update_airdrop_registry() {
        let mut deps = mock_dependencies(&[]);
        let info = mock_info("creator", &[]);
        let env = mock_env();

        instantiate_contract(&mut deps, &info, &env, None);
        let other_info = mock_info(&Addr::unchecked("other").to_string(), &[Coin::new(1200, "utest")]);
        let denom = "abc".to_string();
        let airdrop_contract = Addr::unchecked("def".to_string());
        let token_contract = Addr::unchecked("efg".to_string());

        // Expects a manager to call
        let err = execute(deps.as_mut(), env.clone(), other_info.clone(),
                          ExecuteMsg::UpdateAirdropRegistry {
                              denom: denom.clone(),
                              airdrop_contract: airdrop_contract.clone(),
                              token_contract: token_contract.clone()
                          }
        ).unwrap_err();
        assert!(matches!(err, ContractError::Unauthorized {}));

        assert!(AIRDROP_REGISTRY.may_load(deps.as_mut().storage, denom.clone()).unwrap().is_none());
        let res = execute(deps.as_mut(), env.clone(), info.clone(),
                          ExecuteMsg::UpdateAirdropRegistry {
                              denom: denom.clone(),
                              airdrop_contract: airdrop_contract.clone(),
                              token_contract: token_contract.clone()
                          }
        ).unwrap();

        let airdrop_registry_info = AIRDROP_REGISTRY.may_load(deps.as_mut().storage, denom.clone()).unwrap();
        assert!(airdrop_registry_info.is_some());

        let info = airdrop_registry_info.unwrap();
        assert_eq!(info.airdrop_contract, airdrop_contract.clone());
        assert_eq!(info.token_contract, token_contract.clone());
    }

    #[test]
    fn test_redeem_airdrop() {
        let mut deps = mock_dependencies(&[]);
        let info = mock_info("creator", &[]);
        let env = mock_env();
        instantiate_contract(&mut deps, &info, &env, None);
        fn get_airdrop_claim_msg() -> Binary {
            Binary::from(vec![01, 02, 03, 04, 05, 06, 07, 08])
        }

        let anc_airdrop_contract = Addr::unchecked("anc_airdrop_contract".to_string());
        let mir_airdrop_contract = Addr::unchecked("mir_airdrop_contract".to_string());
        let anc_token_contract = Addr::unchecked("anc_token_contract".to_string());
        let mir_token_contract = Addr::unchecked("mir_token_contract".to_string());
        /*
           Test - 1. Only manager can update airdrops
        */
        let err = execute(deps.as_mut(), env.clone(), mock_info("not-creator", &[]),
                          ExecuteMsg::RedeemAirdrop {
                              airdrop_token: "anc".to_string(),
                              amount: Uint128::new(2000_u128),
                              claim_msg: get_airdrop_claim_msg(),
                          },
        ).unwrap_err();
        assert!(matches!(err, ContractError::Unauthorized {}));

        /*
           Test - 2. Airdrop not registered. Check failure.
        */
        let err = execute(deps.as_mut(), env.clone(), mock_info("creator", &[]),
                          ExecuteMsg::RedeemAirdrop {
                              airdrop_token: "anc".to_string(),
                              amount: Uint128::new(2000_u128),
                              claim_msg: get_airdrop_claim_msg(),
                          },
        )
            .unwrap_err();
        assert!(matches!(err, ContractError::AirdropNotRegistered {}));

        // register airdrops
        AIRDROP_REGISTRY.save(deps.as_mut().storage, "anc".to_string(),
                              &AirdropRegistryInfo { airdrop_contract: anc_airdrop_contract.clone(), token_contract: anc_token_contract.clone() },
        );
        AIRDROP_REGISTRY.save(deps.as_mut().storage, "mir".to_string(),
                              &AirdropRegistryInfo { airdrop_contract: mir_airdrop_contract.clone(), token_contract: mir_token_contract.clone() },
        );

        /*
           Test - 3. First airdrops claim
        */
        let mut res = execute(deps.as_mut(), env.clone(), mock_info("creator", &[]),
                              ExecuteMsg::RedeemAirdrop {
                                  airdrop_token: "anc".to_string(),
                                  amount: Uint128::new(2000_u128),
                                  claim_msg: get_airdrop_claim_msg(),
                              },
        ).unwrap();
        assert_eq!(res.messages.len(), 1);
        assert_eq!(res.messages, vec![SubMsg::new(WasmMsg::Execute {
            contract_addr: anc_airdrop_contract.clone().to_string(),
            msg: get_airdrop_claim_msg(),
            funds: vec![]
        })]
        );
        let state = STATE.load(deps.as_mut().storage).unwrap();
        assert_eq!(state.airdrops, vec![Coin::new(2000_u128, "anc")]);

        /*
            Test - 4. MIR claim with ANC in pool
        */
        let mut res = execute(deps.as_mut(), env.clone(), mock_info("creator", &[]),
                              ExecuteMsg::RedeemAirdrop {
                                  airdrop_token: "mir".to_string(),
                                  amount: Uint128::new(1000_u128),
                                  claim_msg: get_airdrop_claim_msg(),
                              },
        ).unwrap();
        assert_eq!(res.messages.len(), 1);
        assert_eq!(res.messages, vec![SubMsg::new(WasmMsg::Execute {
            contract_addr: mir_airdrop_contract.clone().to_string(),
            msg: get_airdrop_claim_msg(),
            funds: vec![]
        })]
        );
        let state = STATE.load(deps.as_mut().storage).unwrap();
        assert!(check_equal_coin_vector(&state.airdrops,
                                        &vec![Coin::new(2000_u128, "anc".to_string()), Coin::new(1000_u128, "mir".to_string())]));

        /*
           Test - 5. ANC claim with existing ANC
        */
        let mut res = execute(deps.as_mut(), env.clone(), mock_info("creator", &[]),
                              ExecuteMsg::RedeemAirdrop {
                                  airdrop_token: "anc".to_string(),
                                  amount: Uint128::new(2000_u128),
                                  claim_msg: get_airdrop_claim_msg(),
                              },
        ).unwrap();
        assert_eq!(res.messages.len(), 1);
        assert_eq!(res.messages, vec![SubMsg::new(WasmMsg::Execute {
            contract_addr: anc_airdrop_contract.clone().to_string(),
            msg: get_airdrop_claim_msg(),
            funds: vec![]
        })]
        );
        let state = STATE.load(deps.as_mut().storage).unwrap();
        assert!(check_equal_coin_vector(&state.airdrops,
                                        &vec![Coin::new(4000_u128, "anc".to_string()), Coin::new(1000_u128, "mir".to_string())]));
    }

    #[test]
    fn test_update_slashing_funds() {
        let mut deps = mock_dependencies(&[]);
        let info = mock_info("creator", &[]);
        let env = mock_env();
        instantiate_contract(&mut deps, &info, &env, None);

        let err = execute(deps.as_mut(), env.clone(), mock_info("other", &[]),
                          ExecuteMsg::UpdateSlashingFunds { amount: 1000 },
        ).unwrap_err();
        assert!(matches!(err, ContractError::Unauthorized {}));

        let state = STATE.load(deps.as_mut().storage).unwrap();
        assert!(state.slashing_funds.eq(&Uint128::zero()));

        let res = execute(deps.as_mut(), env.clone(), mock_info("creator", &[]),
                          ExecuteMsg::UpdateSlashingFunds { amount: 1000 },
        ).unwrap();
        assert!(res.messages.is_empty());
        let state = STATE.load(deps.as_mut().storage).unwrap();
        assert!(state.slashing_funds.eq(&Uint128::new(1000_u128)));

        let res = execute(deps.as_mut(), env.clone(), mock_info("creator", &[]),
                          ExecuteMsg::UpdateSlashingFunds { amount: -300 },
        ).unwrap();
        let state = STATE.load(deps.as_mut().storage).unwrap();
        assert!(state.slashing_funds.eq(&Uint128::new(700_u128)));

        let err = execute(deps.as_mut(), env.clone(), mock_info("creator", &[]),
                          ExecuteMsg::UpdateSlashingFunds { amount: -701 },
        ).unwrap_err();
        assert!(matches!(err, ContractError::InSufficientFunds {}));

        let res = execute(deps.as_mut(), env.clone(), mock_info("creator", &[]),
                          ExecuteMsg::UpdateSlashingFunds { amount: 200 },
        ).unwrap();
        let state = STATE.load(deps.as_mut().storage).unwrap();
        assert!(state.slashing_funds.eq(&Uint128::new(900_u128)));
    }

    #[test]
    fn test_transfer_rewards() {
        let mut deps = mock_dependencies(&[]);
        let info = mock_info("creator", &[Coin::new(1500, "utest")]);
        let env = mock_env();
        instantiate_contract(&mut deps, &info, &env, None);

        let pools_addr = Addr::unchecked("pools_addr");

        let err = execute(deps.as_mut(), env.clone(), mock_info("creator", &[]),
                          ExecuteMsg::TransferRewards { amount: Uint128::new(200) },
        ).unwrap_err();
        assert!(matches!(err, ContractError::Unauthorized {})); // Expects pools to make the call
        let config = CONFIG.load(deps.as_mut().storage).unwrap();
        STATE.save(deps.as_mut().storage, &State {
            airdrops: vec![],
            swapped_amount: Uint128::new(800),
            slashing_funds: Default::default()
        }).unwrap();
        let pools_info = mock_info(&pools_addr.to_string(), &[Coin::new(1200, "utest")]);
        let res = execute(deps.as_mut(), env.clone(), mock_info(&pools_addr.to_string(), &[]),
                          ExecuteMsg::TransferRewards { amount: Uint128::new(200) },
        ).unwrap();

        assert_eq!(res.messages.len(), 1);
        assert_eq!(res.messages[0], SubMsg::new(BankMsg::Send {
            to_address: config.scc_contract_addr.to_string(),
            amount: vec![Coin::new(200, "utest")]
        }));
        let state = STATE.load(deps.as_mut().storage).unwrap();
        assert_eq!(state.swapped_amount, Uint128::new(600));
    }

    #[test]
    fn test_transfer_airdrops() {
        let mut deps = mock_dependencies(&[]);
        let info = mock_info("creator", &[Coin::new(1500, "utest")]);
        let env = mock_env();
        instantiate_contract(&mut deps, &info, &env, None);

        let pools_addr = Addr::unchecked("pools_addr");
        let err = execute(deps.as_mut(), env.clone(), mock_info("creator", &[]),
                          ExecuteMsg::TransferAirdrops {},
        ).unwrap_err();
        assert!(matches!(err, ContractError::Unauthorized {})); // Expects pools to make the call

        let config = CONFIG.load(deps.as_mut().storage).unwrap();
        STATE.save(deps.as_mut().storage, &State {
            airdrops: vec![Coin::new(150, "air1"), Coin::new(200, "air2"), Coin::new(300, "air3")],
            swapped_amount: Uint128::new(800),
            slashing_funds: Default::default()
        }).unwrap();
        AIRDROP_REGISTRY.save(deps.as_mut().storage, "air1".to_string(), &AirdropRegistryInfo {
            airdrop_contract: Addr::unchecked("air1-airdrop-contract"),
            token_contract: Addr::unchecked("air1-token-contract")
        });
        AIRDROP_REGISTRY.save(deps.as_mut().storage, "air3".to_string(), &AirdropRegistryInfo {
            airdrop_contract: Addr::unchecked("air3-airdrop-contract"),
            token_contract: Addr::unchecked("air3-token-contract")
        });
        let pools_info = mock_info(&pools_addr.to_string(), &[Coin::new(1200, "utest")]);
        let res = execute(deps.as_mut(), env.clone(), mock_info(&pools_addr.to_string(), &[]),
                          ExecuteMsg::TransferAirdrops {},
        ).unwrap();
        assert_eq!(res.messages.len(), 2);
        assert_eq!(res.messages[0], SubMsg::new(WasmMsg::Execute {
            contract_addr: "air1-token-contract".to_string(),
            msg: to_binary(&Cw20ExecuteMsg::Transfer {
                recipient: config.scc_contract_addr.to_string(),
                amount: Uint128::new(150_u128),
            }).unwrap(),
            funds: vec![]
        }));
        assert_eq!(res.messages[1], SubMsg::new(WasmMsg::Execute {
            contract_addr: "air3-token-contract".to_string(),
            msg: to_binary(&Cw20ExecuteMsg::Transfer {
                recipient: config.scc_contract_addr.to_string(),
                amount: Uint128::new(300_u128),
            }).unwrap(),
            funds: vec![]
        }));

        let state = STATE.load(deps.as_mut().storage).unwrap();
        assert_eq!(state.airdrops, vec![Coin::new(200, "air2")]);
        assert_eq!(res.attributes.len(), 1);
        assert_eq!(res.attributes[0].value, "200air2");
    }

    #[test]
    fn test_remove_validator() {
        let mut deps = mock_dependencies(&[]);
        let info = mock_info("creator", &[Coin::new(1500, "utest")]);
        let env = mock_env();
        instantiate_contract(&mut deps, &info, &env, None);

        let valid1 = Addr::unchecked("valid0001");
        let valid2 = Addr::unchecked("valid0002");

        let err = execute(deps.as_mut(), env.clone(), mock_info("other", &[]),
                          ExecuteMsg::RemoveValidator { val_addr: valid1.clone(), redelegate_addr: valid2.clone() },
        ).unwrap_err();
        assert!(matches!(err, ContractError::Unauthorized {})); // Expects manager to make the call

        let err = execute(deps.as_mut(), env.clone(), mock_info("creator", &[]),
                          ExecuteMsg::RemoveValidator { val_addr: valid1.clone(), redelegate_addr: valid2.clone() },
        ).unwrap_err();
        assert!(matches!(err, ContractError::ValidatorNotAdded {})); // Expects manager to make the call

        VALIDATOR_REGISTRY.save(deps.as_mut().storage, &valid1, &VMeta {
            staked: Uint128::new(200),
            accrued_rewards: vec![Coin::new(100, "utest")]
        });
=======
        VALIDATOR_META
            .save(
                deps.as_mut().storage,
                &valid1,
                &VMeta {
                    staked: Default::default(),
                    accrued_rewards: initial_accrued_rewards.clone(),
                },
            )
            .unwrap();
        let res = execute(
            deps.as_mut(),
            env.clone(),
            pools_info.clone(),
            ExecuteMsg::RedeemRewards {
                validators: vec![valid1.clone()],
            },
        )
        .unwrap();
        assert_eq!(res.messages.len(), 1);
        assert_eq!(
            res.messages[0],
            SubMsg::new(DistributionMsg::WithdrawDelegatorReward {
                validator: valid1.to_string()
            })
        );
>>>>>>> 6e3c8eea

        let err = execute(deps.as_mut(), env.clone(), mock_info("creator", &[]),
                          ExecuteMsg::RemoveValidator { val_addr: valid1.clone(), redelegate_addr: valid2.clone() },
        ).unwrap_err();
        assert!(matches!(err, ContractError::ValidatorNotAdded {})); // Expects manager to make the call

        VALIDATOR_REGISTRY.save(deps.as_mut().storage, &valid2, &VMeta {
            staked: Uint128::new(300),
            accrued_rewards: vec![Coin::new(50, "urew1")]
        });

        let res = execute(deps.as_mut(), env.clone(), mock_info("creator", &[]),
                          ExecuteMsg::RemoveValidator { val_addr: valid1.clone(), redelegate_addr: valid2.clone() },
        ).unwrap();
        assert_eq!(res.messages.len(), 1);
        assert_eq!(res.messages[0], SubMsg::reply_always(WasmMsg::Execute {
            contract_addr: MOCK_CONTRACT_ADDR.to_string(),
            msg: to_binary(&ExecuteMsg::Redelegate {
                src: valid1.clone(),
                dst: valid2.clone(),
                amount: Uint128::new(200),
            }).unwrap(),
            funds: vec![]
        }, 0));

        // assert!(VALIDATOR_REGISTRY.may_load(deps.as_mut().storage, &valid1).unwrap().is_none());
        let redel_val_meta = VALIDATOR_REGISTRY.load(deps.as_mut().storage, &valid2).unwrap();
        assert_eq!(redel_val_meta.staked, Uint128::new(300)); // This will be updated when the actual redel message works.
        assert!(check_equal_coin_vector(&redel_val_meta.accrued_rewards, &vec![Coin::new(50, "urew1")])); // no change in rewards as reply message hasn't run.
    }
<<<<<<< HEAD

    #[test]
    fn test_reply_remove_validator() {
        let mut deps = mock_dependencies(&[]);
        let info = mock_info("creator", &[Coin::new(1500, "utest")]);
        let env = mock_env();
        instantiate_contract(&mut deps, &info, &env, None);

        let valid1 = Addr::unchecked("valid0001");
        let valid2 = Addr::unchecked("valid0002");
        VALIDATOR_REGISTRY.save(deps.as_mut().storage, &valid1, &VMeta {
            staked: Uint128::new(0),
            accrued_rewards: vec![Coin::new(100, "utest"), Coin::new(50, "urew1")]
        });

        VALIDATOR_REGISTRY.save(deps.as_mut().storage, &valid2, &VMeta {
            staked: Uint128::new(200),
            accrued_rewards: vec![Coin::new(100, "utest"), Coin::new(100, "urew1")]
        });
        let res = reply(deps.as_mut(), env,
                        Reply {
                            id: OPERATION_ZERO_ID,
                            result: ContractResult::Ok(SubMsgExecutionResponse {
                                events: vec![Event::new(OPERATION_ZERO_TAG)
                                    .add_attribute(OPERATION_ZERO_SRC_ADDR, valid1.to_string())
                                    .add_attribute(OPERATION_ZERO_DST_ADDR, valid2.to_string())],
                                data: None
                            })
                        }).unwrap();

        assert!(VALIDATOR_REGISTRY.may_load(deps.as_mut().storage, &valid1).unwrap().is_none());
        let valid2_meta = VALIDATOR_REGISTRY.load(deps.as_mut().storage, &valid2).unwrap();
        println!("Vliad2Meta{:?}", valid2_meta.accrued_rewards);
        assert!(check_equal_coin_vector(&valid2_meta.accrued_rewards,
                                        &vec![Coin::new(200, "utest"), Coin::new(150, "urew1")]));
        assert_eq!(valid2_meta.staked, Uint128::new(200));
    }
=======
>>>>>>> 6e3c8eea
}<|MERGE_RESOLUTION|>--- conflicted
+++ resolved
@@ -1,32 +1,28 @@
 #[cfg(test)]
 mod tests {
     use super::*;
-<<<<<<< HEAD
-    use crate::contract::{instantiate, query, execute, reply_remove_validator, reply};
-    use crate::error::ContractError;
-    use crate::msg::{GetConfigResponse, InstantiateMsg, QueryMsg, ExecuteMsg};
-    use crate::state::{Config, VALIDATOR_REGISTRY, VMeta, AIRDROP_REGISTRY, AirdropRegistryInfo, STATE, State, CONFIG};
-    use cosmwasm_std::testing::{mock_dependencies, mock_env, mock_info, MockStorage, MockApi, MockQuerier, MOCK_CONTRACT_ADDR};
-    use cosmwasm_std::{coins, from_binary, Addr, OwnedDeps, MessageInfo, Env, Response, Empty, Validator, Decimal, FullDelegation, Coin, Uint128, SubMsg, StakingMsg, DistributionMsg, Attribute, Binary, WasmMsg, BankMsg, to_binary, Reply, ContractResult, SubMsgExecutionResponse, Event};
-    use stader_utils::coin_utils::{check_equal_coin_vector};
-    use terra_cosmwasm::{TerraMsg, TerraMsgWrapper};
-    use cw20::Cw20ExecuteMsg;
-    use crate::operations::{OPERATION_ZERO_ID, OPERATION_ZERO_TAG, OPERATION_ZERO_SRC_ADDR, OPERATION_ZERO_DST_ADDR};
-=======
-    use crate::contract::{execute, instantiate, query};
+    use crate::contract::{execute, instantiate, query, reply, reply_remove_validator};
     use crate::error::ContractError;
     use crate::msg::{ExecuteMsg, GetConfigResponse, InstantiateMsg, QueryMsg};
-    use crate::state::{Config, VMeta, VALIDATOR_META};
+    use crate::operations::{
+        OPERATION_ZERO_DST_ADDR, OPERATION_ZERO_ID, OPERATION_ZERO_SRC_ADDR, OPERATION_ZERO_TAG,
+    };
+    use crate::state::{
+        AirdropRegistryInfo, Config, State, VMeta, AIRDROP_REGISTRY, CONFIG, STATE,
+        VALIDATOR_REGISTRY,
+    };
     use cosmwasm_std::testing::{
         mock_dependencies, mock_env, mock_info, MockApi, MockQuerier, MockStorage,
         MOCK_CONTRACT_ADDR,
     };
     use cosmwasm_std::{
-        coins, from_binary, Addr, Attribute, Coin, Decimal, DistributionMsg, Empty, Env,
-        FullDelegation, MessageInfo, OwnedDeps, Response, StakingMsg, SubMsg, Uint128, Validator,
+        coins, from_binary, to_binary, Addr, Attribute, BankMsg, Binary, Coin, ContractResult,
+        Decimal, DistributionMsg, Empty, Env, Event, FullDelegation, MessageInfo, OwnedDeps, Reply,
+        Response, StakingMsg, SubMsg, SubMsgExecutionResponse, Uint128, Validator, WasmMsg,
     };
+    use cw20::Cw20ExecuteMsg;
     use stader_utils::coin_utils::check_equal_coin_vector;
->>>>>>> 6e3c8eea
+    use terra_cosmwasm::{TerraMsg, TerraMsgWrapper};
 
     fn get_validators() -> Vec<Validator> {
         vec![
@@ -78,16 +74,15 @@
     }
 
     pub fn instantiate_contract(
-        deps: &mut OwnedDeps<MockStorage, MockApi, MockQuerier>, info: &MessageInfo, env: &Env,
+        deps: &mut OwnedDeps<MockStorage, MockApi, MockQuerier>,
+        info: &MessageInfo,
+        env: &Env,
         vault_denom: Option<String>,
     ) -> Response<TerraMsgWrapper> {
         let instantiate_msg = InstantiateMsg {
             vault_denom: vault_denom.unwrap_or_else(|| "utest".to_string()),
             pools_contract_addr: Addr::unchecked("pools_addr"),
-<<<<<<< HEAD
             scc_contract_addr: Addr::unchecked("scc_addr"),
-=======
->>>>>>> 6e3c8eea
         };
 
         return instantiate(deps.as_mut(), env.clone(), info.clone(), instantiate_msg).unwrap();
@@ -134,15 +129,7 @@
         deps.querier
             .update_staking("test", &*get_validators(), &*get_delegations());
 
-<<<<<<< HEAD
-        assert!(VALIDATOR_REGISTRY.may_load(deps.as_mut().storage, &valid1).unwrap().is_none());
-        let mut res = execute(deps.as_mut(), env.clone(), info.clone(),
-                              ExecuteMsg::AddValidator { val_addr: valid1.clone() },
-        ).unwrap();
-        assert_eq!(res.messages.len(), 0);
-        let valid1_meta = VALIDATOR_REGISTRY.may_load(deps.as_mut().storage, &valid1).unwrap();
-=======
-        assert!(VALIDATOR_META
+        assert!(VALIDATOR_REGISTRY
             .may_load(deps.as_mut().storage, &valid1)
             .unwrap()
             .is_none());
@@ -156,21 +143,10 @@
         )
         .unwrap();
         assert_eq!(res.messages.len(), 0);
-        let valid1_meta = VALIDATOR_META
+        let valid1_meta = VALIDATOR_REGISTRY
             .may_load(deps.as_mut().storage, &valid1)
             .unwrap();
->>>>>>> 6e3c8eea
         assert!(valid1_meta.is_some());
-        let valid1_meta_unwrapped = valid1_meta.unwrap();
-        assert!(valid1_meta_unwrapped.accrued_rewards.is_empty());
-        assert!(valid1_meta_unwrapped.staked.is_zero());
-        // assert!(valid1_meta_unwrapped.reward_pointer.is_zero());
-
-<<<<<<< HEAD
-        let err = execute(deps.as_mut(), env.clone(), info.clone(),
-                          ExecuteMsg::AddValidator { val_addr: valid1.clone() },
-        ).unwrap_err();
-=======
         let err = execute(
             deps.as_mut(),
             env.clone(),
@@ -180,7 +156,7 @@
             },
         )
         .unwrap_err();
->>>>>>> 6e3c8eea
+
         assert!(matches!(err, ContractError::ValidatorAlreadyExists {}));
 
         let err = execute(
@@ -260,17 +236,7 @@
         assert!(matches!(err, ContractError::ValidatorNotAdded {}));
 
         let initial_accrued_rewards = vec![Coin::new(123, "utest")];
-<<<<<<< HEAD
-        VALIDATOR_REGISTRY.save(deps.as_mut().storage, &valid1, &VMeta {
-            staked: Default::default(),
-            accrued_rewards: initial_accrued_rewards.clone()
-        }).unwrap();
-
-        let res = execute(deps.as_mut(), env.clone(), pools_info.clone(),
-                          ExecuteMsg::Stake { val_addr: valid1.clone() },
-        ).unwrap();
-=======
-        VALIDATOR_META
+        VALIDATOR_REGISTRY
             .save(
                 deps.as_mut().storage,
                 &valid1,
@@ -290,7 +256,7 @@
             },
         )
         .unwrap();
->>>>>>> 6e3c8eea
+
         assert_eq!(res.messages.len(), 1);
         assert_eq!(
             res.messages[0],
@@ -300,29 +266,14 @@
             })
         );
 
-<<<<<<< HEAD
-        let valid1_meta = VALIDATOR_REGISTRY.may_load(deps.as_mut().storage, &valid1).unwrap();
-        assert!(valid1_meta.is_some());
-        let valid1_meta_unwrapped = valid1_meta.unwrap();
-        assert!(check_equal_coin_vector(&valid1_meta_unwrapped.accrued_rewards, &vec![Coin::new(143, "utest"), Coin::new(30, "urew1")]));
-        assert_eq!(valid1_meta_unwrapped.staked, Uint128::new(1200));
-
-        let res = execute(deps.as_mut(), env.clone(), pools_info.clone(),
-                          ExecuteMsg::Stake { val_addr: valid1.clone() },
-        ).unwrap();
-        let valid1_meta = VALIDATOR_REGISTRY.may_load(deps.as_mut().storage, &valid1).unwrap();
-        assert!(valid1_meta.is_some());
-        let valid1_meta_unwrapped = valid1_meta.unwrap();
-        assert!(check_equal_coin_vector(&valid1_meta_unwrapped.accrued_rewards, &vec![Coin::new(163, "utest"), Coin::new(60, "urew1")]));// Accrued rewards remains unchanged
-=======
-        let valid1_meta = VALIDATOR_META
+        let valid1_meta = VALIDATOR_REGISTRY
             .may_load(deps.as_mut().storage, &valid1)
             .unwrap();
         assert!(valid1_meta.is_some());
         let valid1_meta_unwrapped = valid1_meta.unwrap();
         assert!(check_equal_coin_vector(
             &valid1_meta_unwrapped.accrued_rewards,
-            &initial_accrued_rewards.clone()
+            &vec![Coin::new(143, "utest"), Coin::new(30, "urew1")]
         ));
         assert_eq!(valid1_meta_unwrapped.staked, Uint128::new(1200));
 
@@ -335,16 +286,15 @@
             },
         )
         .unwrap();
-        let valid1_meta = VALIDATOR_META
+        let valid1_meta = VALIDATOR_REGISTRY
             .may_load(deps.as_mut().storage, &valid1)
             .unwrap();
         assert!(valid1_meta.is_some());
         let valid1_meta_unwrapped = valid1_meta.unwrap();
         assert!(check_equal_coin_vector(
             &valid1_meta_unwrapped.accrued_rewards,
-            &initial_accrued_rewards.clone()
+            &vec![Coin::new(163, "utest"), Coin::new(60, "urew1")]
         )); // Accrued rewards remains unchanged
->>>>>>> 6e3c8eea
         assert_eq!(valid1_meta_unwrapped.staked, Uint128::new(2400)); // Adds to previous staked amount.
     }
 
@@ -363,19 +313,16 @@
         deps.querier
             .update_staking("test", &*get_validators(), &*get_delegations());
 
-<<<<<<< HEAD
-        STATE.save(deps.as_mut().storage, &State {
-            airdrops: vec![],
-            swapped_amount: Default::default(),
-            slashing_funds: Uint128::new(200),
-        }).unwrap();
-        let err = execute(deps.as_mut(), env.clone(), mock_info("other", &[]),
-                          ExecuteMsg::Stake { val_addr: valid1.clone() },
-        ).unwrap_err();
-        assert!(matches!(err, ContractError::Unauthorized {}));
-
-        assert!(VALIDATOR_REGISTRY.may_load(deps.as_mut().storage, &valid1).unwrap().is_none());
-=======
+        STATE
+            .save(
+                deps.as_mut().storage,
+                &State {
+                    airdrops: vec![],
+                    swapped_amount: Default::default(),
+                    slashing_funds: Uint128::new(200),
+                },
+            )
+            .unwrap();
         let err = execute(
             deps.as_mut(),
             env.clone(),
@@ -387,11 +334,11 @@
         .unwrap_err();
         assert!(matches!(err, ContractError::Unauthorized {}));
 
-        assert!(VALIDATOR_META
+        assert!(VALIDATOR_REGISTRY
             .may_load(deps.as_mut().storage, &valid1)
             .unwrap()
             .is_none());
->>>>>>> 6e3c8eea
+
         let pools_info = mock_info(&pools_addr.to_string(), &[Coin::new(1200, "utest")]);
         let res = execute(
             deps.as_mut(),
@@ -412,33 +359,62 @@
         );
 
         let initial_accrued_rewards = vec![Coin::new(123, "utest")];
-<<<<<<< HEAD
-        VALIDATOR_REGISTRY.save(deps.as_mut().storage, &valid1, &VMeta {
-            staked: Uint128::new(1100),
-            accrued_rewards: initial_accrued_rewards.clone()
-        }).unwrap();
-        VALIDATOR_REGISTRY.save(deps.as_mut().storage, &valid2, &VMeta {
-            staked: Uint128::new(1050),
-            accrued_rewards: initial_accrued_rewards.clone()
-        }).unwrap();
-        let res = execute(deps.as_mut(), env.clone(), pools_info.clone(),
-                          ExecuteMsg::RedeemRewards { validators: vec![valid1.clone(), valid2.clone()] },
-        ).unwrap();
+        VALIDATOR_REGISTRY
+            .save(
+                deps.as_mut().storage,
+                &valid1,
+                &VMeta {
+                    staked: Uint128::new(1100),
+                    accrued_rewards: initial_accrued_rewards.clone(),
+                },
+            )
+            .unwrap();
+        VALIDATOR_REGISTRY
+            .save(
+                deps.as_mut().storage,
+                &valid2,
+                &VMeta {
+                    staked: Uint128::new(1050),
+                    accrued_rewards: initial_accrued_rewards.clone(),
+                },
+            )
+            .unwrap();
+        let res = execute(
+            deps.as_mut(),
+            env.clone(),
+            pools_info.clone(),
+            ExecuteMsg::RedeemRewards {
+                validators: vec![valid1.clone(), valid2.clone()],
+            },
+        )
+        .unwrap();
         assert_eq!(res.messages.len(), 4);
-        assert_eq!(res.messages[0], SubMsg::new(StakingMsg::Delegate {
-            validator: valid1.to_string(),
-            amount: Coin::new(100, "utest")
-        }));
-        assert_eq!(res.messages[1], SubMsg::new(DistributionMsg::WithdrawDelegatorReward {
-            validator: valid1.to_string()
-        }));
-        assert_eq!(res.messages[2], SubMsg::new(StakingMsg::Delegate {
-            validator: valid2.to_string(),
-            amount: Coin::new(50, "utest")
-        }));
-        assert_eq!(res.messages[3], SubMsg::new(DistributionMsg::WithdrawDelegatorReward {
-            validator: valid2.to_string()
-        }));
+        assert_eq!(
+            res.messages[0],
+            SubMsg::new(StakingMsg::Delegate {
+                validator: valid1.to_string(),
+                amount: Coin::new(100, "utest")
+            })
+        );
+        assert_eq!(
+            res.messages[1],
+            SubMsg::new(DistributionMsg::WithdrawDelegatorReward {
+                validator: valid1.to_string()
+            })
+        );
+        assert_eq!(
+            res.messages[2],
+            SubMsg::new(StakingMsg::Delegate {
+                validator: valid2.to_string(),
+                amount: Coin::new(50, "utest")
+            })
+        );
+        assert_eq!(
+            res.messages[3],
+            SubMsg::new(DistributionMsg::WithdrawDelegatorReward {
+                validator: valid2.to_string()
+            })
+        );
 
         let state = STATE.load(deps.as_mut().storage).unwrap();
         assert_eq!(state.slashing_funds, Uint128::new(50));
@@ -454,60 +430,131 @@
         let valid2 = Addr::unchecked("valid0002");
         let pools_addr = Addr::unchecked("pools_addr");
 
-        instantiate_contract(&mut deps, &info, &env, None, );
+        instantiate_contract(&mut deps, &info, &env, None);
 
         deps.querier
             .update_staking("test", &*get_validators(), &*get_delegations());
 
-        let err = execute(deps.as_mut(), env.clone(), mock_info("other", &[]),
-                          ExecuteMsg::Redelegate { src: valid1.clone(), dst: valid2.clone(), amount: Uint128::new(150) },
-        ).unwrap_err();
+        let err = execute(
+            deps.as_mut(),
+            env.clone(),
+            mock_info("other", &[]),
+            ExecuteMsg::Redelegate {
+                src: valid1.clone(),
+                dst: valid2.clone(),
+                amount: Uint128::new(150),
+            },
+        )
+        .unwrap_err();
         assert!(matches!(err, ContractError::Unauthorized {}));
 
-        assert!(VALIDATOR_REGISTRY.may_load(deps.as_mut().storage, &valid1).unwrap().is_none());
-        assert!(VALIDATOR_REGISTRY.may_load(deps.as_mut().storage, &valid2).unwrap().is_none());
+        assert!(VALIDATOR_REGISTRY
+            .may_load(deps.as_mut().storage, &valid1)
+            .unwrap()
+            .is_none());
+        assert!(VALIDATOR_REGISTRY
+            .may_load(deps.as_mut().storage, &valid2)
+            .unwrap()
+            .is_none());
         let pools_info = mock_info(&pools_addr.to_string(), &[Coin::new(1200, "utest")]);
-        let err = execute(deps.as_mut(), env.clone(), pools_info.clone(),
-                          ExecuteMsg::Redelegate { src: valid1.clone(), dst: valid2.clone(), amount: Uint128::new(150) }
-        ).unwrap_err();
+        let err = execute(
+            deps.as_mut(),
+            env.clone(),
+            pools_info.clone(),
+            ExecuteMsg::Redelegate {
+                src: valid1.clone(),
+                dst: valid2.clone(),
+                amount: Uint128::new(150),
+            },
+        )
+        .unwrap_err();
         assert!(matches!(err, ContractError::ValidatorNotAdded {}));
 
-        VALIDATOR_REGISTRY.save(deps.as_mut().storage, &valid1, &VMeta {
-            staked: Uint128::new(100),
-            accrued_rewards: vec![Coin::new(123, "utest"), Coin::new(167, "urew1")]
-        }).unwrap();
+        VALIDATOR_REGISTRY
+            .save(
+                deps.as_mut().storage,
+                &valid1,
+                &VMeta {
+                    staked: Uint128::new(100),
+                    accrued_rewards: vec![Coin::new(123, "utest"), Coin::new(167, "urew1")],
+                },
+            )
+            .unwrap();
         let pools_info = mock_info(&pools_addr.to_string(), &[Coin::new(1200, "utest")]);
-        let err = execute(deps.as_mut(), env.clone(), pools_info.clone(),
-                          ExecuteMsg::Redelegate { src: valid1.clone(), dst: valid2.clone(), amount: Uint128::new(150) }
-        ).unwrap_err();
+        let err = execute(
+            deps.as_mut(),
+            env.clone(),
+            pools_info.clone(),
+            ExecuteMsg::Redelegate {
+                src: valid1.clone(),
+                dst: valid2.clone(),
+                amount: Uint128::new(150),
+            },
+        )
+        .unwrap_err();
         assert!(matches!(err, ContractError::ValidatorNotAdded {}));
 
-        VALIDATOR_REGISTRY.save(deps.as_mut().storage, &valid2, &VMeta {
-            staked: Uint128::new(800),
-            accrued_rewards: vec![Coin::new(10, "utest"), Coin::new(30, "urew1")]
-        }).unwrap();
+        VALIDATOR_REGISTRY
+            .save(
+                deps.as_mut().storage,
+                &valid2,
+                &VMeta {
+                    staked: Uint128::new(800),
+                    accrued_rewards: vec![Coin::new(10, "utest"), Coin::new(30, "urew1")],
+                },
+            )
+            .unwrap();
         let pools_info = mock_info(&pools_addr.to_string(), &[Coin::new(1200, "utest")]);
-        let err = execute(deps.as_mut(), env.clone(), pools_info.clone(),
-                          ExecuteMsg::Redelegate { src: valid1.clone(), dst: valid2.clone(), amount: Uint128::new(150) }
-        ).unwrap_err();
+        let err = execute(
+            deps.as_mut(),
+            env.clone(),
+            pools_info.clone(),
+            ExecuteMsg::Redelegate {
+                src: valid1.clone(),
+                dst: valid2.clone(),
+                amount: Uint128::new(150),
+            },
+        )
+        .unwrap_err();
         assert!(matches!(err, ContractError::InSufficientFunds {}));
 
-        let res = execute(deps.as_mut(), env.clone(), pools_info.clone(),
-                          ExecuteMsg::Redelegate { src: valid1.clone(), dst: valid2.clone(), amount: Uint128::new(15) }
-        ).unwrap();
+        let res = execute(
+            deps.as_mut(),
+            env.clone(),
+            pools_info.clone(),
+            ExecuteMsg::Redelegate {
+                src: valid1.clone(),
+                dst: valid2.clone(),
+                amount: Uint128::new(15),
+            },
+        )
+        .unwrap();
         assert_eq!(res.messages.len(), 1);
-        assert_eq!(res.messages[0], SubMsg::new(StakingMsg::Redelegate {
-            src_validator: valid1.to_string(),
-            dst_validator: valid2.to_string(),
-            amount: Coin::new(15, "utest")
-        }));
-
-        let valid1_meta = VALIDATOR_REGISTRY.load(deps.as_mut().storage, &valid1).unwrap();
+        assert_eq!(
+            res.messages[0],
+            SubMsg::new(StakingMsg::Redelegate {
+                src_validator: valid1.to_string(),
+                dst_validator: valid2.to_string(),
+                amount: Coin::new(15, "utest")
+            })
+        );
+
+        let valid1_meta = VALIDATOR_REGISTRY
+            .load(deps.as_mut().storage, &valid1)
+            .unwrap();
         assert_eq!(valid1_meta.staked, Uint128::new(85));
-        assert!(check_equal_coin_vector(&valid1_meta.accrued_rewards, &vec![Coin::new(143, "utest"), Coin::new(197, "urew1")]));
-        let valid2_meta = VALIDATOR_REGISTRY.load(deps.as_mut().storage, &valid2).unwrap();
+        assert!(check_equal_coin_vector(
+            &valid1_meta.accrued_rewards,
+            &vec![Coin::new(143, "utest"), Coin::new(197, "urew1")]
+        ));
+        let valid2_meta = VALIDATOR_REGISTRY
+            .load(deps.as_mut().storage, &valid2)
+            .unwrap();
         assert_eq!(valid2_meta.staked, Uint128::new(815));
-        assert!(check_equal_coin_vector(&valid2_meta.accrued_rewards, &vec![Coin::new(50, "utest"), Coin::new(90, "urew1")]));
+        assert!(check_equal_coin_vector(
+            &valid2_meta.accrued_rewards,
+            &vec![Coin::new(50, "utest"), Coin::new(90, "urew1")]
+        ));
     }
 
     #[test]
@@ -520,45 +567,90 @@
         let valid2 = Addr::unchecked("valid0002");
         let pools_addr = Addr::unchecked("pools_addr");
 
-        instantiate_contract(&mut deps, &info, &env, None, );
+        instantiate_contract(&mut deps, &info, &env, None);
 
         deps.querier
             .update_staking("test", &*get_validators(), &*get_delegations());
 
-        let err = execute(deps.as_mut(), env.clone(), mock_info("other", &[]),
-                          ExecuteMsg::Undelegate { val_addr: valid1.clone(), amount: Uint128::new(150) },
-        ).unwrap_err();
+        let err = execute(
+            deps.as_mut(),
+            env.clone(),
+            mock_info("other", &[]),
+            ExecuteMsg::Undelegate {
+                val_addr: valid1.clone(),
+                amount: Uint128::new(150),
+            },
+        )
+        .unwrap_err();
         assert!(matches!(err, ContractError::Unauthorized {}));
 
-        assert!(VALIDATOR_REGISTRY.may_load(deps.as_mut().storage, &valid1).unwrap().is_none());
+        assert!(VALIDATOR_REGISTRY
+            .may_load(deps.as_mut().storage, &valid1)
+            .unwrap()
+            .is_none());
         let pools_info = mock_info(&pools_addr.to_string(), &[Coin::new(1200, "utest")]);
-        let err = execute(deps.as_mut(), env.clone(), pools_info.clone(),
-                          ExecuteMsg::Undelegate { val_addr: valid1.clone(), amount: Uint128::new(150) }
-        ).unwrap_err();
+        let err = execute(
+            deps.as_mut(),
+            env.clone(),
+            pools_info.clone(),
+            ExecuteMsg::Undelegate {
+                val_addr: valid1.clone(),
+                amount: Uint128::new(150),
+            },
+        )
+        .unwrap_err();
         assert!(matches!(err, ContractError::ValidatorNotAdded {}));
 
-        VALIDATOR_REGISTRY.save(deps.as_mut().storage, &valid1, &VMeta {
-            staked: Uint128::new(100),
-            accrued_rewards: vec![Coin::new(123, "utest"), Coin::new(167, "urew1")]
-        }).unwrap();
+        VALIDATOR_REGISTRY
+            .save(
+                deps.as_mut().storage,
+                &valid1,
+                &VMeta {
+                    staked: Uint128::new(100),
+                    accrued_rewards: vec![Coin::new(123, "utest"), Coin::new(167, "urew1")],
+                },
+            )
+            .unwrap();
         let pools_info = mock_info(&pools_addr.to_string(), &[Coin::new(1200, "utest")]);
-        let err = execute(deps.as_mut(), env.clone(), pools_info.clone(),
-                          ExecuteMsg::Undelegate { val_addr: valid1.clone(), amount: Uint128::new(150) }
-        ).unwrap_err();
+        let err = execute(
+            deps.as_mut(),
+            env.clone(),
+            pools_info.clone(),
+            ExecuteMsg::Undelegate {
+                val_addr: valid1.clone(),
+                amount: Uint128::new(150),
+            },
+        )
+        .unwrap_err();
         assert!(matches!(err, ContractError::InSufficientFunds {}));
 
-        let res = execute(deps.as_mut(), env.clone(), pools_info.clone(),
-                          ExecuteMsg::Undelegate { val_addr: valid1.clone(), amount: Uint128::new(15) }
-        ).unwrap();
+        let res = execute(
+            deps.as_mut(),
+            env.clone(),
+            pools_info.clone(),
+            ExecuteMsg::Undelegate {
+                val_addr: valid1.clone(),
+                amount: Uint128::new(15),
+            },
+        )
+        .unwrap();
         assert_eq!(res.messages.len(), 1);
-        assert_eq!(res.messages[0], SubMsg::new(StakingMsg::Undelegate {
-            validator: valid1.to_string(),
-            amount: Coin::new(15, "utest")
-        }));
-
-        let valid1_meta = VALIDATOR_REGISTRY.load(deps.as_mut().storage, &valid1).unwrap();
+        assert_eq!(
+            res.messages[0],
+            SubMsg::new(StakingMsg::Undelegate {
+                validator: valid1.to_string(),
+                amount: Coin::new(15, "utest")
+            })
+        );
+
+        let valid1_meta = VALIDATOR_REGISTRY
+            .load(deps.as_mut().storage, &valid1)
+            .unwrap();
         assert_eq!(valid1_meta.staked, Uint128::new(85));
-        assert!(check_equal_coin_vector(&valid1_meta.accrued_rewards, &vec![Coin::new(143, "utest"), Coin::new(197, "urew1")]));
+        assert!(check_equal_coin_vector(
+            &valid1_meta.accrued_rewards,
+            &vec![Coin::new(143, "utest"), Coin::new(197, "urew1")]
+        ));
     }
 
     #[test]
@@ -568,31 +660,47 @@
         let env = mock_env();
 
         instantiate_contract(&mut deps, &info, &env, None);
-        let other_info = mock_info(&Addr::unchecked("other").to_string(), &[Coin::new(1200, "utest")]);
+        let other_info = mock_info(
+            &Addr::unchecked("other").to_string(),
+            &[Coin::new(1200, "utest")],
+        );
         let denom = "abc".to_string();
         let airdrop_contract = Addr::unchecked("def".to_string());
         let token_contract = Addr::unchecked("efg".to_string());
 
         // Expects a manager to call
-        let err = execute(deps.as_mut(), env.clone(), other_info.clone(),
-                          ExecuteMsg::UpdateAirdropRegistry {
-                              denom: denom.clone(),
-                              airdrop_contract: airdrop_contract.clone(),
-                              token_contract: token_contract.clone()
-                          }
-        ).unwrap_err();
+        let err = execute(
+            deps.as_mut(),
+            env.clone(),
+            other_info.clone(),
+            ExecuteMsg::UpdateAirdropRegistry {
+                denom: denom.clone(),
+                airdrop_contract: airdrop_contract.clone(),
+                token_contract: token_contract.clone(),
+            },
+        )
+        .unwrap_err();
         assert!(matches!(err, ContractError::Unauthorized {}));
 
-        assert!(AIRDROP_REGISTRY.may_load(deps.as_mut().storage, denom.clone()).unwrap().is_none());
-        let res = execute(deps.as_mut(), env.clone(), info.clone(),
-                          ExecuteMsg::UpdateAirdropRegistry {
-                              denom: denom.clone(),
-                              airdrop_contract: airdrop_contract.clone(),
-                              token_contract: token_contract.clone()
-                          }
-        ).unwrap();
-
-        let airdrop_registry_info = AIRDROP_REGISTRY.may_load(deps.as_mut().storage, denom.clone()).unwrap();
+        assert!(AIRDROP_REGISTRY
+            .may_load(deps.as_mut().storage, denom.clone())
+            .unwrap()
+            .is_none());
+        let res = execute(
+            deps.as_mut(),
+            env.clone(),
+            info.clone(),
+            ExecuteMsg::UpdateAirdropRegistry {
+                denom: denom.clone(),
+                airdrop_contract: airdrop_contract.clone(),
+                token_contract: token_contract.clone(),
+            },
+        )
+        .unwrap();
+
+        let airdrop_registry_info = AIRDROP_REGISTRY
+            .may_load(deps.as_mut().storage, denom.clone())
+            .unwrap();
         assert!(airdrop_registry_info.is_some());
 
         let info = airdrop_registry_info.unwrap();
@@ -617,52 +725,75 @@
         /*
            Test - 1. Only manager can update airdrops
         */
-        let err = execute(deps.as_mut(), env.clone(), mock_info("not-creator", &[]),
-                          ExecuteMsg::RedeemAirdrop {
-                              airdrop_token: "anc".to_string(),
-                              amount: Uint128::new(2000_u128),
-                              claim_msg: get_airdrop_claim_msg(),
-                          },
-        ).unwrap_err();
+        let err = execute(
+            deps.as_mut(),
+            env.clone(),
+            mock_info("not-creator", &[]),
+            ExecuteMsg::RedeemAirdrop {
+                airdrop_token: "anc".to_string(),
+                amount: Uint128::new(2000_u128),
+                claim_msg: get_airdrop_claim_msg(),
+            },
+        )
+        .unwrap_err();
         assert!(matches!(err, ContractError::Unauthorized {}));
 
         /*
            Test - 2. Airdrop not registered. Check failure.
         */
-        let err = execute(deps.as_mut(), env.clone(), mock_info("creator", &[]),
-                          ExecuteMsg::RedeemAirdrop {
-                              airdrop_token: "anc".to_string(),
-                              amount: Uint128::new(2000_u128),
-                              claim_msg: get_airdrop_claim_msg(),
-                          },
-        )
-            .unwrap_err();
+        let err = execute(
+            deps.as_mut(),
+            env.clone(),
+            mock_info("creator", &[]),
+            ExecuteMsg::RedeemAirdrop {
+                airdrop_token: "anc".to_string(),
+                amount: Uint128::new(2000_u128),
+                claim_msg: get_airdrop_claim_msg(),
+            },
+        )
+        .unwrap_err();
         assert!(matches!(err, ContractError::AirdropNotRegistered {}));
 
         // register airdrops
-        AIRDROP_REGISTRY.save(deps.as_mut().storage, "anc".to_string(),
-                              &AirdropRegistryInfo { airdrop_contract: anc_airdrop_contract.clone(), token_contract: anc_token_contract.clone() },
-        );
-        AIRDROP_REGISTRY.save(deps.as_mut().storage, "mir".to_string(),
-                              &AirdropRegistryInfo { airdrop_contract: mir_airdrop_contract.clone(), token_contract: mir_token_contract.clone() },
+        AIRDROP_REGISTRY.save(
+            deps.as_mut().storage,
+            "anc".to_string(),
+            &AirdropRegistryInfo {
+                airdrop_contract: anc_airdrop_contract.clone(),
+                token_contract: anc_token_contract.clone(),
+            },
+        );
+        AIRDROP_REGISTRY.save(
+            deps.as_mut().storage,
+            "mir".to_string(),
+            &AirdropRegistryInfo {
+                airdrop_contract: mir_airdrop_contract.clone(),
+                token_contract: mir_token_contract.clone(),
+            },
         );
 
         /*
            Test - 3. First airdrops claim
         */
-        let mut res = execute(deps.as_mut(), env.clone(), mock_info("creator", &[]),
-                              ExecuteMsg::RedeemAirdrop {
-                                  airdrop_token: "anc".to_string(),
-                                  amount: Uint128::new(2000_u128),
-                                  claim_msg: get_airdrop_claim_msg(),
-                              },
-        ).unwrap();
+        let mut res = execute(
+            deps.as_mut(),
+            env.clone(),
+            mock_info("creator", &[]),
+            ExecuteMsg::RedeemAirdrop {
+                airdrop_token: "anc".to_string(),
+                amount: Uint128::new(2000_u128),
+                claim_msg: get_airdrop_claim_msg(),
+            },
+        )
+        .unwrap();
         assert_eq!(res.messages.len(), 1);
-        assert_eq!(res.messages, vec![SubMsg::new(WasmMsg::Execute {
-            contract_addr: anc_airdrop_contract.clone().to_string(),
-            msg: get_airdrop_claim_msg(),
-            funds: vec![]
-        })]
+        assert_eq!(
+            res.messages,
+            vec![SubMsg::new(WasmMsg::Execute {
+                contract_addr: anc_airdrop_contract.clone().to_string(),
+                msg: get_airdrop_claim_msg(),
+                funds: vec![]
+            })]
         );
         let state = STATE.load(deps.as_mut().storage).unwrap();
         assert_eq!(state.airdrops, vec![Coin::new(2000_u128, "anc")]);
@@ -670,44 +801,66 @@
         /*
             Test - 4. MIR claim with ANC in pool
         */
-        let mut res = execute(deps.as_mut(), env.clone(), mock_info("creator", &[]),
-                              ExecuteMsg::RedeemAirdrop {
-                                  airdrop_token: "mir".to_string(),
-                                  amount: Uint128::new(1000_u128),
-                                  claim_msg: get_airdrop_claim_msg(),
-                              },
-        ).unwrap();
+        let mut res = execute(
+            deps.as_mut(),
+            env.clone(),
+            mock_info("creator", &[]),
+            ExecuteMsg::RedeemAirdrop {
+                airdrop_token: "mir".to_string(),
+                amount: Uint128::new(1000_u128),
+                claim_msg: get_airdrop_claim_msg(),
+            },
+        )
+        .unwrap();
         assert_eq!(res.messages.len(), 1);
-        assert_eq!(res.messages, vec![SubMsg::new(WasmMsg::Execute {
-            contract_addr: mir_airdrop_contract.clone().to_string(),
-            msg: get_airdrop_claim_msg(),
-            funds: vec![]
-        })]
+        assert_eq!(
+            res.messages,
+            vec![SubMsg::new(WasmMsg::Execute {
+                contract_addr: mir_airdrop_contract.clone().to_string(),
+                msg: get_airdrop_claim_msg(),
+                funds: vec![]
+            })]
         );
         let state = STATE.load(deps.as_mut().storage).unwrap();
-        assert!(check_equal_coin_vector(&state.airdrops,
-                                        &vec![Coin::new(2000_u128, "anc".to_string()), Coin::new(1000_u128, "mir".to_string())]));
+        assert!(check_equal_coin_vector(
+            &state.airdrops,
+            &vec![
+                Coin::new(2000_u128, "anc".to_string()),
+                Coin::new(1000_u128, "mir".to_string())
+            ]
+        ));
 
         /*
            Test - 5. ANC claim with existing ANC
         */
-        let mut res = execute(deps.as_mut(), env.clone(), mock_info("creator", &[]),
-                              ExecuteMsg::RedeemAirdrop {
-                                  airdrop_token: "anc".to_string(),
-                                  amount: Uint128::new(2000_u128),
-                                  claim_msg: get_airdrop_claim_msg(),
-                              },
-        ).unwrap();
+        let mut res = execute(
+            deps.as_mut(),
+            env.clone(),
+            mock_info("creator", &[]),
+            ExecuteMsg::RedeemAirdrop {
+                airdrop_token: "anc".to_string(),
+                amount: Uint128::new(2000_u128),
+                claim_msg: get_airdrop_claim_msg(),
+            },
+        )
+        .unwrap();
         assert_eq!(res.messages.len(), 1);
-        assert_eq!(res.messages, vec![SubMsg::new(WasmMsg::Execute {
-            contract_addr: anc_airdrop_contract.clone().to_string(),
-            msg: get_airdrop_claim_msg(),
-            funds: vec![]
-        })]
+        assert_eq!(
+            res.messages,
+            vec![SubMsg::new(WasmMsg::Execute {
+                contract_addr: anc_airdrop_contract.clone().to_string(),
+                msg: get_airdrop_claim_msg(),
+                funds: vec![]
+            })]
         );
         let state = STATE.load(deps.as_mut().storage).unwrap();
-        assert!(check_equal_coin_vector(&state.airdrops,
-                                        &vec![Coin::new(4000_u128, "anc".to_string()), Coin::new(1000_u128, "mir".to_string())]));
+        assert!(check_equal_coin_vector(
+            &state.airdrops,
+            &vec![
+                Coin::new(4000_u128, "anc".to_string()),
+                Coin::new(1000_u128, "mir".to_string())
+            ]
+        ));
     }
 
     #[test]
@@ -717,35 +870,55 @@
         let env = mock_env();
         instantiate_contract(&mut deps, &info, &env, None);
 
-        let err = execute(deps.as_mut(), env.clone(), mock_info("other", &[]),
-                          ExecuteMsg::UpdateSlashingFunds { amount: 1000 },
-        ).unwrap_err();
+        let err = execute(
+            deps.as_mut(),
+            env.clone(),
+            mock_info("other", &[]),
+            ExecuteMsg::UpdateSlashingFunds { amount: 1000 },
+        )
+        .unwrap_err();
         assert!(matches!(err, ContractError::Unauthorized {}));
 
         let state = STATE.load(deps.as_mut().storage).unwrap();
         assert!(state.slashing_funds.eq(&Uint128::zero()));
 
-        let res = execute(deps.as_mut(), env.clone(), mock_info("creator", &[]),
-                          ExecuteMsg::UpdateSlashingFunds { amount: 1000 },
-        ).unwrap();
+        let res = execute(
+            deps.as_mut(),
+            env.clone(),
+            mock_info("creator", &[]),
+            ExecuteMsg::UpdateSlashingFunds { amount: 1000 },
+        )
+        .unwrap();
         assert!(res.messages.is_empty());
         let state = STATE.load(deps.as_mut().storage).unwrap();
         assert!(state.slashing_funds.eq(&Uint128::new(1000_u128)));
 
-        let res = execute(deps.as_mut(), env.clone(), mock_info("creator", &[]),
-                          ExecuteMsg::UpdateSlashingFunds { amount: -300 },
-        ).unwrap();
+        let res = execute(
+            deps.as_mut(),
+            env.clone(),
+            mock_info("creator", &[]),
+            ExecuteMsg::UpdateSlashingFunds { amount: -300 },
+        )
+        .unwrap();
         let state = STATE.load(deps.as_mut().storage).unwrap();
         assert!(state.slashing_funds.eq(&Uint128::new(700_u128)));
 
-        let err = execute(deps.as_mut(), env.clone(), mock_info("creator", &[]),
-                          ExecuteMsg::UpdateSlashingFunds { amount: -701 },
-        ).unwrap_err();
+        let err = execute(
+            deps.as_mut(),
+            env.clone(),
+            mock_info("creator", &[]),
+            ExecuteMsg::UpdateSlashingFunds { amount: -701 },
+        )
+        .unwrap_err();
         assert!(matches!(err, ContractError::InSufficientFunds {}));
 
-        let res = execute(deps.as_mut(), env.clone(), mock_info("creator", &[]),
-                          ExecuteMsg::UpdateSlashingFunds { amount: 200 },
-        ).unwrap();
+        let res = execute(
+            deps.as_mut(),
+            env.clone(),
+            mock_info("creator", &[]),
+            ExecuteMsg::UpdateSlashingFunds { amount: 200 },
+        )
+        .unwrap();
         let state = STATE.load(deps.as_mut().storage).unwrap();
         assert!(state.slashing_funds.eq(&Uint128::new(900_u128)));
     }
@@ -759,26 +932,46 @@
 
         let pools_addr = Addr::unchecked("pools_addr");
 
-        let err = execute(deps.as_mut(), env.clone(), mock_info("creator", &[]),
-                          ExecuteMsg::TransferRewards { amount: Uint128::new(200) },
-        ).unwrap_err();
+        let err = execute(
+            deps.as_mut(),
+            env.clone(),
+            mock_info("creator", &[]),
+            ExecuteMsg::TransferRewards {
+                amount: Uint128::new(200),
+            },
+        )
+        .unwrap_err();
         assert!(matches!(err, ContractError::Unauthorized {})); // Expects pools to make the call
         let config = CONFIG.load(deps.as_mut().storage).unwrap();
-        STATE.save(deps.as_mut().storage, &State {
-            airdrops: vec![],
-            swapped_amount: Uint128::new(800),
-            slashing_funds: Default::default()
-        }).unwrap();
+        STATE
+            .save(
+                deps.as_mut().storage,
+                &State {
+                    airdrops: vec![],
+                    swapped_amount: Uint128::new(800),
+                    slashing_funds: Default::default(),
+                },
+            )
+            .unwrap();
         let pools_info = mock_info(&pools_addr.to_string(), &[Coin::new(1200, "utest")]);
-        let res = execute(deps.as_mut(), env.clone(), mock_info(&pools_addr.to_string(), &[]),
-                          ExecuteMsg::TransferRewards { amount: Uint128::new(200) },
-        ).unwrap();
+        let res = execute(
+            deps.as_mut(),
+            env.clone(),
+            mock_info(&pools_addr.to_string(), &[]),
+            ExecuteMsg::TransferRewards {
+                amount: Uint128::new(200),
+            },
+        )
+        .unwrap();
 
         assert_eq!(res.messages.len(), 1);
-        assert_eq!(res.messages[0], SubMsg::new(BankMsg::Send {
-            to_address: config.scc_contract_addr.to_string(),
-            amount: vec![Coin::new(200, "utest")]
-        }));
+        assert_eq!(
+            res.messages[0],
+            SubMsg::new(BankMsg::Send {
+                to_address: config.scc_contract_addr.to_string(),
+                amount: vec![Coin::new(200, "utest")]
+            })
+        );
         let state = STATE.load(deps.as_mut().storage).unwrap();
         assert_eq!(state.swapped_amount, Uint128::new(600));
     }
@@ -791,46 +984,79 @@
         instantiate_contract(&mut deps, &info, &env, None);
 
         let pools_addr = Addr::unchecked("pools_addr");
-        let err = execute(deps.as_mut(), env.clone(), mock_info("creator", &[]),
-                          ExecuteMsg::TransferAirdrops {},
-        ).unwrap_err();
+        let err = execute(
+            deps.as_mut(),
+            env.clone(),
+            mock_info("creator", &[]),
+            ExecuteMsg::TransferAirdrops {},
+        )
+        .unwrap_err();
         assert!(matches!(err, ContractError::Unauthorized {})); // Expects pools to make the call
 
         let config = CONFIG.load(deps.as_mut().storage).unwrap();
-        STATE.save(deps.as_mut().storage, &State {
-            airdrops: vec![Coin::new(150, "air1"), Coin::new(200, "air2"), Coin::new(300, "air3")],
-            swapped_amount: Uint128::new(800),
-            slashing_funds: Default::default()
-        }).unwrap();
-        AIRDROP_REGISTRY.save(deps.as_mut().storage, "air1".to_string(), &AirdropRegistryInfo {
-            airdrop_contract: Addr::unchecked("air1-airdrop-contract"),
-            token_contract: Addr::unchecked("air1-token-contract")
-        });
-        AIRDROP_REGISTRY.save(deps.as_mut().storage, "air3".to_string(), &AirdropRegistryInfo {
-            airdrop_contract: Addr::unchecked("air3-airdrop-contract"),
-            token_contract: Addr::unchecked("air3-token-contract")
-        });
+        STATE
+            .save(
+                deps.as_mut().storage,
+                &State {
+                    airdrops: vec![
+                        Coin::new(150, "air1"),
+                        Coin::new(200, "air2"),
+                        Coin::new(300, "air3"),
+                    ],
+                    swapped_amount: Uint128::new(800),
+                    slashing_funds: Default::default(),
+                },
+            )
+            .unwrap();
+        AIRDROP_REGISTRY.save(
+            deps.as_mut().storage,
+            "air1".to_string(),
+            &AirdropRegistryInfo {
+                airdrop_contract: Addr::unchecked("air1-airdrop-contract"),
+                token_contract: Addr::unchecked("air1-token-contract"),
+            },
+        );
+        AIRDROP_REGISTRY.save(
+            deps.as_mut().storage,
+            "air3".to_string(),
+            &AirdropRegistryInfo {
+                airdrop_contract: Addr::unchecked("air3-airdrop-contract"),
+                token_contract: Addr::unchecked("air3-token-contract"),
+            },
+        );
         let pools_info = mock_info(&pools_addr.to_string(), &[Coin::new(1200, "utest")]);
-        let res = execute(deps.as_mut(), env.clone(), mock_info(&pools_addr.to_string(), &[]),
-                          ExecuteMsg::TransferAirdrops {},
-        ).unwrap();
+        let res = execute(
+            deps.as_mut(),
+            env.clone(),
+            mock_info(&pools_addr.to_string(), &[]),
+            ExecuteMsg::TransferAirdrops {},
+        )
+        .unwrap();
         assert_eq!(res.messages.len(), 2);
-        assert_eq!(res.messages[0], SubMsg::new(WasmMsg::Execute {
-            contract_addr: "air1-token-contract".to_string(),
-            msg: to_binary(&Cw20ExecuteMsg::Transfer {
-                recipient: config.scc_contract_addr.to_string(),
-                amount: Uint128::new(150_u128),
-            }).unwrap(),
-            funds: vec![]
-        }));
-        assert_eq!(res.messages[1], SubMsg::new(WasmMsg::Execute {
-            contract_addr: "air3-token-contract".to_string(),
-            msg: to_binary(&Cw20ExecuteMsg::Transfer {
-                recipient: config.scc_contract_addr.to_string(),
-                amount: Uint128::new(300_u128),
-            }).unwrap(),
-            funds: vec![]
-        }));
+        assert_eq!(
+            res.messages[0],
+            SubMsg::new(WasmMsg::Execute {
+                contract_addr: "air1-token-contract".to_string(),
+                msg: to_binary(&Cw20ExecuteMsg::Transfer {
+                    recipient: config.scc_contract_addr.to_string(),
+                    amount: Uint128::new(150_u128),
+                })
+                .unwrap(),
+                funds: vec![]
+            })
+        );
+        assert_eq!(
+            res.messages[1],
+            SubMsg::new(WasmMsg::Execute {
+                contract_addr: "air3-token-contract".to_string(),
+                msg: to_binary(&Cw20ExecuteMsg::Transfer {
+                    recipient: config.scc_contract_addr.to_string(),
+                    amount: Uint128::new(300_u128),
+                })
+                .unwrap(),
+                funds: vec![]
+            })
+        );
 
         let state = STATE.load(deps.as_mut().storage).unwrap();
         assert_eq!(state.airdrops, vec![Coin::new(200, "air2")]);
@@ -848,79 +1074,98 @@
         let valid1 = Addr::unchecked("valid0001");
         let valid2 = Addr::unchecked("valid0002");
 
-        let err = execute(deps.as_mut(), env.clone(), mock_info("other", &[]),
-                          ExecuteMsg::RemoveValidator { val_addr: valid1.clone(), redelegate_addr: valid2.clone() },
-        ).unwrap_err();
+        let err = execute(
+            deps.as_mut(),
+            env.clone(),
+            mock_info("other", &[]),
+            ExecuteMsg::RemoveValidator {
+                val_addr: valid1.clone(),
+                redelegate_addr: valid2.clone(),
+            },
+        )
+        .unwrap_err();
         assert!(matches!(err, ContractError::Unauthorized {})); // Expects manager to make the call
 
-        let err = execute(deps.as_mut(), env.clone(), mock_info("creator", &[]),
-                          ExecuteMsg::RemoveValidator { val_addr: valid1.clone(), redelegate_addr: valid2.clone() },
-        ).unwrap_err();
+        let err = execute(
+            deps.as_mut(),
+            env.clone(),
+            mock_info("creator", &[]),
+            ExecuteMsg::RemoveValidator {
+                val_addr: valid1.clone(),
+                redelegate_addr: valid2.clone(),
+            },
+        )
+        .unwrap_err();
         assert!(matches!(err, ContractError::ValidatorNotAdded {})); // Expects manager to make the call
 
-        VALIDATOR_REGISTRY.save(deps.as_mut().storage, &valid1, &VMeta {
-            staked: Uint128::new(200),
-            accrued_rewards: vec![Coin::new(100, "utest")]
-        });
-=======
-        VALIDATOR_META
-            .save(
-                deps.as_mut().storage,
-                &valid1,
-                &VMeta {
-                    staked: Default::default(),
-                    accrued_rewards: initial_accrued_rewards.clone(),
+        VALIDATOR_REGISTRY.save(
+            deps.as_mut().storage,
+            &valid1,
+            &VMeta {
+                staked: Uint128::new(200),
+                accrued_rewards: vec![Coin::new(100, "utest")],
+            },
+        );
+
+        let err = execute(
+            deps.as_mut(),
+            env.clone(),
+            mock_info("creator", &[]),
+            ExecuteMsg::RemoveValidator {
+                val_addr: valid1.clone(),
+                redelegate_addr: valid2.clone(),
+            },
+        )
+        .unwrap_err();
+        assert!(matches!(err, ContractError::ValidatorNotAdded {})); // Expects manager to make the call
+
+        VALIDATOR_REGISTRY.save(
+            deps.as_mut().storage,
+            &valid2,
+            &VMeta {
+                staked: Uint128::new(300),
+                accrued_rewards: vec![Coin::new(50, "urew1")],
+            },
+        );
+
+        let res = execute(
+            deps.as_mut(),
+            env.clone(),
+            mock_info("creator", &[]),
+            ExecuteMsg::RemoveValidator {
+                val_addr: valid1.clone(),
+                redelegate_addr: valid2.clone(),
+            },
+        )
+        .unwrap();
+        assert_eq!(res.messages.len(), 1);
+        assert_eq!(
+            res.messages[0],
+            SubMsg::reply_always(
+                WasmMsg::Execute {
+                    contract_addr: MOCK_CONTRACT_ADDR.to_string(),
+                    msg: to_binary(&ExecuteMsg::Redelegate {
+                        src: valid1.clone(),
+                        dst: valid2.clone(),
+                        amount: Uint128::new(200),
+                    })
+                    .unwrap(),
+                    funds: vec![]
                 },
+                0
             )
-            .unwrap();
-        let res = execute(
-            deps.as_mut(),
-            env.clone(),
-            pools_info.clone(),
-            ExecuteMsg::RedeemRewards {
-                validators: vec![valid1.clone()],
-            },
-        )
-        .unwrap();
-        assert_eq!(res.messages.len(), 1);
-        assert_eq!(
-            res.messages[0],
-            SubMsg::new(DistributionMsg::WithdrawDelegatorReward {
-                validator: valid1.to_string()
-            })
-        );
->>>>>>> 6e3c8eea
-
-        let err = execute(deps.as_mut(), env.clone(), mock_info("creator", &[]),
-                          ExecuteMsg::RemoveValidator { val_addr: valid1.clone(), redelegate_addr: valid2.clone() },
-        ).unwrap_err();
-        assert!(matches!(err, ContractError::ValidatorNotAdded {})); // Expects manager to make the call
-
-        VALIDATOR_REGISTRY.save(deps.as_mut().storage, &valid2, &VMeta {
-            staked: Uint128::new(300),
-            accrued_rewards: vec![Coin::new(50, "urew1")]
-        });
-
-        let res = execute(deps.as_mut(), env.clone(), mock_info("creator", &[]),
-                          ExecuteMsg::RemoveValidator { val_addr: valid1.clone(), redelegate_addr: valid2.clone() },
-        ).unwrap();
-        assert_eq!(res.messages.len(), 1);
-        assert_eq!(res.messages[0], SubMsg::reply_always(WasmMsg::Execute {
-            contract_addr: MOCK_CONTRACT_ADDR.to_string(),
-            msg: to_binary(&ExecuteMsg::Redelegate {
-                src: valid1.clone(),
-                dst: valid2.clone(),
-                amount: Uint128::new(200),
-            }).unwrap(),
-            funds: vec![]
-        }, 0));
+        );
 
         // assert!(VALIDATOR_REGISTRY.may_load(deps.as_mut().storage, &valid1).unwrap().is_none());
-        let redel_val_meta = VALIDATOR_REGISTRY.load(deps.as_mut().storage, &valid2).unwrap();
+        let redel_val_meta = VALIDATOR_REGISTRY
+            .load(deps.as_mut().storage, &valid2)
+            .unwrap();
         assert_eq!(redel_val_meta.staked, Uint128::new(300)); // This will be updated when the actual redel message works.
-        assert!(check_equal_coin_vector(&redel_val_meta.accrued_rewards, &vec![Coin::new(50, "urew1")])); // no change in rewards as reply message hasn't run.
-    }
-<<<<<<< HEAD
+        assert!(check_equal_coin_vector(
+            &redel_val_meta.accrued_rewards,
+            &vec![Coin::new(50, "urew1")]
+        )); // no change in rewards as reply message hasn't run.
+    }
 
     #[test]
     fn test_reply_remove_validator() {
@@ -931,33 +1176,50 @@
 
         let valid1 = Addr::unchecked("valid0001");
         let valid2 = Addr::unchecked("valid0002");
-        VALIDATOR_REGISTRY.save(deps.as_mut().storage, &valid1, &VMeta {
-            staked: Uint128::new(0),
-            accrued_rewards: vec![Coin::new(100, "utest"), Coin::new(50, "urew1")]
-        });
-
-        VALIDATOR_REGISTRY.save(deps.as_mut().storage, &valid2, &VMeta {
-            staked: Uint128::new(200),
-            accrued_rewards: vec![Coin::new(100, "utest"), Coin::new(100, "urew1")]
-        });
-        let res = reply(deps.as_mut(), env,
-                        Reply {
-                            id: OPERATION_ZERO_ID,
-                            result: ContractResult::Ok(SubMsgExecutionResponse {
-                                events: vec![Event::new(OPERATION_ZERO_TAG)
-                                    .add_attribute(OPERATION_ZERO_SRC_ADDR, valid1.to_string())
-                                    .add_attribute(OPERATION_ZERO_DST_ADDR, valid2.to_string())],
-                                data: None
-                            })
-                        }).unwrap();
-
-        assert!(VALIDATOR_REGISTRY.may_load(deps.as_mut().storage, &valid1).unwrap().is_none());
-        let valid2_meta = VALIDATOR_REGISTRY.load(deps.as_mut().storage, &valid2).unwrap();
+        VALIDATOR_REGISTRY.save(
+            deps.as_mut().storage,
+            &valid1,
+            &VMeta {
+                staked: Uint128::new(0),
+                accrued_rewards: vec![Coin::new(100, "utest"), Coin::new(50, "urew1")],
+            },
+        );
+
+        VALIDATOR_REGISTRY.save(
+            deps.as_mut().storage,
+            &valid2,
+            &VMeta {
+                staked: Uint128::new(200),
+                accrued_rewards: vec![Coin::new(100, "utest"), Coin::new(100, "urew1")],
+            },
+        );
+        let res = reply(
+            deps.as_mut(),
+            env,
+            Reply {
+                id: OPERATION_ZERO_ID,
+                result: ContractResult::Ok(SubMsgExecutionResponse {
+                    events: vec![Event::new(OPERATION_ZERO_TAG)
+                        .add_attribute(OPERATION_ZERO_SRC_ADDR, valid1.to_string())
+                        .add_attribute(OPERATION_ZERO_DST_ADDR, valid2.to_string())],
+                    data: None,
+                }),
+            },
+        )
+        .unwrap();
+
+        assert!(VALIDATOR_REGISTRY
+            .may_load(deps.as_mut().storage, &valid1)
+            .unwrap()
+            .is_none());
+        let valid2_meta = VALIDATOR_REGISTRY
+            .load(deps.as_mut().storage, &valid2)
+            .unwrap();
         println!("Vliad2Meta{:?}", valid2_meta.accrued_rewards);
-        assert!(check_equal_coin_vector(&valid2_meta.accrued_rewards,
-                                        &vec![Coin::new(200, "utest"), Coin::new(150, "urew1")]));
+        assert!(check_equal_coin_vector(
+            &valid2_meta.accrued_rewards,
+            &vec![Coin::new(200, "utest"), Coin::new(150, "urew1")]
+        ));
         assert_eq!(valid2_meta.staked, Uint128::new(200));
     }
-=======
->>>>>>> 6e3c8eea
 }