--- conflicted
+++ resolved
@@ -802,12 +802,7 @@
     if user_undelegated_tokens_opt.is_none() {
         return Err(ContractError::UndelegationEntryNotFound {});
     }
-<<<<<<< HEAD
-
-=======
-    // TODO: bchain/gm don't error out if user tokens is 0. We should catch this in queue_undelegation.
-    // This undelegation record would stay on the blockchain forever and it would never be removed from the UI
->>>>>>> a8f59404
+
     let user_undelegation = user_undelegated_tokens_opt.unwrap();
     let user_undelegated_amount = multiply_u128_with_decimal(
         user_undelegation.token_amount.u128(),
