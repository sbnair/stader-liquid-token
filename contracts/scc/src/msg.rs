--- conflicted
+++ resolved
@@ -32,7 +32,6 @@
 }
 
 #[derive(Serialize, Deserialize, Clone, Debug, PartialEq, JsonSchema)]
-<<<<<<< HEAD
 pub struct StrategyInfoQuery {
     pub strategy_name: String,
     pub total_rewards: Uint128,
@@ -59,9 +58,8 @@
     pub user_strategy_info: Vec<UserStrategyQueryInfo>,
     pub user_portfolio: Vec<UserStrategyPortfolio>,
 }
-=======
+
 pub struct MigrateMsg {}
->>>>>>> f2890da2
 
 #[derive(Serialize, Deserialize, Clone, Debug, PartialEq, JsonSchema)]
 #[serde(rename_all = "snake_case")]
