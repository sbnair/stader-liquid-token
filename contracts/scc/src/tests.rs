#[cfg(test)]
mod tests {
    use super::*;
    use crate::contract::{execute, instantiate, query};
    use crate::error::ContractError::{StrategyInfoDoesNotExist, UserNotInStrategy};
    use crate::helpers::get_sic_total_tokens;
    use crate::msg::{
        ExecuteMsg, GetConfigResponse, GetStateResponse, GetStrategiesListResponse, InstantiateMsg,
        QueryMsg, UpdateUserAirdropsRequest, UpdateUserRewardsRequest,
    };
    use crate::state::{
<<<<<<< HEAD
        BatchUndelegationRecord, Cw20TokenContractsInfo, State, StrategyInfo, UserRewardInfo,
        UserStrategyInfo, UserStrategyPortfolio, UserUndelegationRecord,
        CW20_TOKEN_CONTRACTS_REGISTRY, STATE, STRATEGY_MAP, UNDELEGATION_BATCH_MAP,
=======
        Config, Cw20TokenContractsInfo, State, StrategyInfo, UserRewardInfo, UserStrategyInfo,
        UserStrategyPortfolio, CW20_TOKEN_CONTRACTS_REGISTRY, STATE, STRATEGY_MAP,
>>>>>>> 589ab66f
        USER_REWARD_INFO_MAP,
    };
    use crate::test_helpers::{check_equal_reward_info, check_equal_user_strategies};
    use crate::ContractError;
    use cosmwasm_std::{
<<<<<<< HEAD
        coins, from_binary, to_binary, Addr, Attribute, BankMsg, Binary, Coin, Decimal, DepsMut,
        Empty, Env, MessageInfo, OwnedDeps, QuerierWrapper, Response, StdResult, SubMsg, Timestamp,
        Uint128, WasmMsg,
=======
        coins, from_binary, to_binary, Addr, Attribute, BankMsg, Binary, Coin, Decimal, Empty, Env,
        MessageInfo, OwnedDeps, QuerierWrapper, Response, StdResult, SubMsg, Uint128, WasmMsg,
>>>>>>> 589ab66f
    };
    use cw_storage_plus::U64Key;
    use sic_base::msg::{ExecuteMsg as sic_execute_msg, QueryMsg as sic_query_msg};
    use stader_utils::coin_utils::DecCoin;
    use stader_utils::mock::{
        mock_dependencies, mock_env, mock_info, MockApi, MockQuerier, MockStorage,
    };
    use stader_utils::test_helpers::check_equal_vec;
    use std::borrow::Borrow;
    use std::collections::HashMap;

    fn instantiate_contract(
        deps: &mut OwnedDeps<MockStorage, MockApi, MockQuerier>,
        info: &MessageInfo,
        env: &Env,
        strategy_denom: Option<String>,
        pools_contract: Option<String>,
        default_user_portfolio: Option<Vec<UserStrategyPortfolio>>,
    ) -> Response<Empty> {
        let msg = InstantiateMsg {
            strategy_denom: strategy_denom.unwrap_or("uluna".to_string()),
            pools_contract: Addr::unchecked(pools_contract.unwrap_or("pools_contract".to_string())),
            default_user_portfolio,
        };

        return instantiate(deps.as_mut(), env.clone(), info.clone(), msg).unwrap();
    }

    fn get_pools_contract_address() -> Addr {
        Addr::unchecked("pools_contract")
    }

    #[test]
    fn proper_initialization() {
        let mut deps = mock_dependencies(&[]);

        let info = mock_info("creator", &coins(1000, "earth"));
        let env = mock_env();

        let res = instantiate_contract(
            &mut deps,
            &info,
            &env,
            Some(String::from("uluna")),
            Some(String::from("pools_contract")),
<<<<<<< HEAD
=======
            None,
>>>>>>> 589ab66f
        );

        // it worked, let's query the state
        let state_response: GetStateResponse =
            from_binary(&query(deps.as_ref(), env.clone(), QueryMsg::GetState {}).unwrap())
                .unwrap();
        assert_ne!(state_response.state, None);
        let state = state_response.state.unwrap();
        assert_eq!(
            state,
            State {
                manager: info.sender,
                pool_contract: Addr::unchecked("pools_contract"),
                scc_denom: "uluna".to_string(),
                contract_genesis_block_height: env.block.height,
                contract_genesis_timestamp: env.block.time,
                total_accumulated_rewards: Uint128::zero(),
<<<<<<< HEAD
                total_accumulated_airdrops: vec![],
                current_undelegated_strategies: vec![]
            }
        );
    }

    #[test]
    fn test__try_update_strategy_fail() {
        let mut deps = mock_dependencies(&[]);
        let info = mock_info("creator", &[]);
        let env = mock_env();

        let res = instantiate_contract(
            &mut deps,
            &info,
            &env,
            Some(String::from("uluna")),
            Some(String::from("pools_contract")),
        );

        /*
           Test - 1. Unauthorized
        */
        let err = execute(
            deps.as_mut(),
            env.clone(),
            mock_info("not-creator", &[]),
            ExecuteMsg::UpdateStrategy {
                strategy_name: "".to_string(),
                unbonding_period: 0,
                unbonding_buffer: 0,
                is_active: false,
            },
        )
        .unwrap_err();
        assert!(matches!(err, ContractError::Unauthorized {}));
    }

    #[test]
    fn test__try_update_strategy_success() {
        let mut deps = mock_dependencies(&[]);
        let info = mock_info("creator", &[]);
        let env = mock_env();

        let res = instantiate_contract(
            &mut deps,
            &info,
            &env,
            Some(String::from("uluna")),
            Some(String::from("pools_contract")),
        );

        STRATEGY_MAP.save(
            deps.as_mut().storage,
            "sid1",
            &StrategyInfo {
                name: "sid1".to_string(),
                sic_contract_address: Addr::unchecked("abc"),
                unbonding_period: 3600,
                unbonding_buffer: 3600,
                undelegation_batch_id_pointer: 0,
                reconciled_batch_id_pointer: 0,
                is_active: false,
                total_shares: Default::default(),
                current_undelegated_shares: Default::default(),
                global_airdrop_pointer: vec![],
                total_airdrops_accumulated: vec![],
                shares_per_token_ratio: Default::default(),
            },
        );

        let res = execute(
            deps.as_mut(),
            env.clone(),
            mock_info("creator", &[]),
            ExecuteMsg::UpdateStrategy {
                strategy_name: "sid1".to_string(),
                unbonding_period: 10000,
                unbonding_buffer: 15000,
                is_active: true,
            },
        )
        .unwrap();

        let sid1_strategy_info_opt = STRATEGY_MAP
            .may_load(deps.as_mut().storage, "sid1")
            .unwrap();
        assert_ne!(sid1_strategy_info_opt, None);
        let sid1_strategy_info = sid1_strategy_info_opt.unwrap();
        assert_eq!(sid1_strategy_info.unbonding_period, 10000);
        assert_eq!(sid1_strategy_info.unbonding_buffer, 15000);
        assert!(sid1_strategy_info.is_active);
    }

    #[test]
    fn test__try_update_cw20_contracts_registry_fail() {
        let mut deps = mock_dependencies(&[]);
        let info = mock_info("creator", &[]);
        let env = mock_env();

        let res = instantiate_contract(
            &mut deps,
            &info,
            &env,
            Some(String::from("uluna")),
            Some(String::from("pools_contract")),
        );

        /*
           Test - 1. Unauthorized
        */
        let err = execute(
            deps.as_mut(),
            env.clone(),
            mock_info("not-creator", &[]),
            ExecuteMsg::RegisterCw20Contracts {
                denom: "anc".to_string(),
                cw20_contract: Addr::unchecked("abc"),
                airdrop_contract: Addr::unchecked("def"),
            },
        )
        .unwrap_err();
        assert!(matches!(err, ContractError::Unauthorized {}));
    }

    #[test]
    fn test__try_update_cw20_contracts_registry_success() {
        let mut deps = mock_dependencies(&[]);
        let info = mock_info("creator", &[]);
        let env = mock_env();

        let res = instantiate_contract(
            &mut deps,
            &info,
            &env,
            Some(String::from("uluna")),
            Some(String::from("pools_contract")),
        );

        let res = execute(
            deps.as_mut(),
            env.clone(),
            mock_info("creator", &[]),
            ExecuteMsg::RegisterCw20Contracts {
                denom: "anc".to_string(),
                cw20_contract: Addr::unchecked("abc"),
                airdrop_contract: Addr::unchecked("def"),
            },
        )
        .unwrap();

        let anc_contracts_opt = CW20_TOKEN_CONTRACTS_REGISTRY
            .may_load(deps.as_mut().storage, "anc".to_string())
            .unwrap();
        assert_ne!(anc_contracts_opt, None);
        let anc_contracts = anc_contracts_opt.unwrap();
        assert_eq!(anc_contracts.cw20_token_contract, Addr::unchecked("abc"));
        assert_eq!(anc_contracts.airdrop_contract, Addr::unchecked("def"));
    }

    #[test]
    fn test__try_fetch_undelegated_rewards_from_strategies_fail() {
        let mut deps = mock_dependencies(&[]);
        let info = mock_info("creator", &[]);
        let env = mock_env();

        let res = instantiate_contract(
            &mut deps,
            &info,
            &env,
            Some(String::from("uluna")),
            Some(String::from("pools_contract")),
        );

        /*
            Test - 1. Unauthorized
        */
        let err = execute(
            deps.as_mut(),
            env.clone(),
            mock_info("not-creator", &[]),
            ExecuteMsg::FetchUndelegatedRewardsFromStrategies { strategies: vec![] },
        )
        .unwrap_err();
        assert!(matches!(err, ContractError::Unauthorized {}));

        /*
            Test - 2. Empty strategies
        */
        let res = execute(
            deps.as_mut(),
            env.clone(),
            mock_info("creator", &[]),
            ExecuteMsg::FetchUndelegatedRewardsFromStrategies { strategies: vec![] },
        )
        .unwrap();
        assert_eq!(res.attributes.len(), 1);
        assert!(check_equal_vec(
            res.attributes,
            vec![Attribute {
                key: "no_strategies".to_string(),
                value: "1".to_string()
            }]
        ));

        /*
           Test - 3. Failed strategies
        */

        let res = execute(
            deps.as_mut(),
            env.clone(),
            mock_info("creator", &[]),
            ExecuteMsg::FetchUndelegatedRewardsFromStrategies {
                strategies: vec!["sid1".to_string(), "sid2".to_string()],
            },
        )
        .unwrap();
        assert_eq!(res.attributes.len(), 4);
        assert!(check_equal_vec(
            res.attributes,
            vec![
                Attribute {
                    key: "failed_strategies".to_string(),
                    value: "sid1,sid2".to_string()
                },
                Attribute {
                    key: "failed_undelegation_batches".to_string(),
                    value: "".to_string()
                },
                Attribute {
                    key: "undelegation_batches_in_unbonding_period".to_string(),
                    value: "".to_string()
                },
                Attribute {
                    key: "undelegation_batches_slashing_checked".to_string(),
                    value: "".to_string()
                }
            ]
        ));

        /*
           Test - 4. Undelegation batches not found
        */
        STRATEGY_MAP.save(
            deps.as_mut().storage,
            "sid1",
            &StrategyInfo {
                name: "sid1".to_string(),
                sic_contract_address: Addr::unchecked("abc"),
                unbonding_period: 3600,
                unbonding_buffer: 3600,
                undelegation_batch_id_pointer: 2,
                reconciled_batch_id_pointer: 1,
                is_active: true,
                total_shares: Decimal::from_ratio(5000_u128, 1_u128),
                current_undelegated_shares: Decimal::zero(),
                global_airdrop_pointer: vec![],
                total_airdrops_accumulated: vec![],
                shares_per_token_ratio: Decimal::from_ratio(10_u128, 1_u128),
            },
        );
        STRATEGY_MAP.save(
            deps.as_mut().storage,
            "sid2",
            &StrategyInfo {
                name: "sid2".to_string(),
                sic_contract_address: Addr::unchecked("def"),
                unbonding_period: 3600,
                unbonding_buffer: 3600,
                undelegation_batch_id_pointer: 3,
                reconciled_batch_id_pointer: 2,
                is_active: true,
                total_shares: Decimal::from_ratio(5000_u128, 1_u128),
                current_undelegated_shares: Decimal::zero(),
                global_airdrop_pointer: vec![],
                total_airdrops_accumulated: vec![],
                shares_per_token_ratio: Decimal::from_ratio(10_u128, 1_u128),
            },
        );

        let res = execute(
            deps.as_mut(),
            env.clone(),
            mock_info("creator", &[]),
            ExecuteMsg::FetchUndelegatedRewardsFromStrategies {
                strategies: vec!["sid1".to_string(), "sid2".to_string()],
            },
        )
        .unwrap();
        assert_eq!(res.attributes.len(), 4);
        assert!(check_equal_vec(
            res.attributes,
            vec![
                Attribute {
                    key: "failed_strategies".to_string(),
                    value: "".to_string()
                },
                Attribute {
                    key: "failed_undelegation_batches".to_string(),
                    value: "sid1:1,sid2:2".to_string()
                },
                Attribute {
                    key: "undelegation_batches_in_unbonding_period".to_string(),
                    value: "".to_string()
                },
                Attribute {
                    key: "undelegation_batches_slashing_checked".to_string(),
                    value: "".to_string()
                }
            ]
        ));
        let sid1_strategy_info = STRATEGY_MAP.load(deps.as_mut().storage, "sid1").unwrap();
        let sid2_strategy_info = STRATEGY_MAP.load(deps.as_mut().storage, "sid2").unwrap();
        assert_eq!(sid1_strategy_info.reconciled_batch_id_pointer, 2);
        assert_eq!(sid1_strategy_info.undelegation_batch_id_pointer, 2);
        assert_eq!(sid2_strategy_info.reconciled_batch_id_pointer, 3);
        assert_eq!(sid2_strategy_info.undelegation_batch_id_pointer, 3);

        /*
            Test - 5. Undelegation batches in unbonding period
        */
        STRATEGY_MAP.save(
            deps.as_mut().storage,
            "sid1",
            &StrategyInfo {
                name: "sid1".to_string(),
                sic_contract_address: Addr::unchecked("abc"),
                unbonding_period: 3600,
                unbonding_buffer: 3600,
                undelegation_batch_id_pointer: 2,
                reconciled_batch_id_pointer: 1,
                is_active: true,
                total_shares: Decimal::from_ratio(5000_u128, 1_u128),
                current_undelegated_shares: Decimal::zero(),
                global_airdrop_pointer: vec![],
                total_airdrops_accumulated: vec![],
                shares_per_token_ratio: Decimal::from_ratio(10_u128, 1_u128),
            },
        );
        STRATEGY_MAP.save(
            deps.as_mut().storage,
            "sid2",
            &StrategyInfo {
                name: "sid2".to_string(),
                sic_contract_address: Addr::unchecked("def"),
                unbonding_period: 3600,
                unbonding_buffer: 3600,
                undelegation_batch_id_pointer: 3,
                reconciled_batch_id_pointer: 2,
                is_active: true,
                total_shares: Decimal::from_ratio(5000_u128, 1_u128),
                current_undelegated_shares: Decimal::zero(),
                global_airdrop_pointer: vec![],
                total_airdrops_accumulated: vec![],
                shares_per_token_ratio: Decimal::from_ratio(10_u128, 1_u128),
            },
        );
        UNDELEGATION_BATCH_MAP.save(
            deps.as_mut().storage,
            (U64Key::new(1), "sid1"),
            &BatchUndelegationRecord {
                amount: Uint128::new(100_u128),
                shares: Decimal::from_ratio(1000_u128, 1_u128),
                unbonding_slashing_ratio: Decimal::one(),
                undelegation_s_t_ratio: Decimal::from_ratio(10_u128, 1_u128),
                create_time: Timestamp::from_seconds(1631094920),
                est_release_time: Timestamp::from_seconds(1631094990),
                slashing_checked: false,
            },
        );
        UNDELEGATION_BATCH_MAP.save(
            deps.as_mut().storage,
            (U64Key::new(2), "sid2"),
            &BatchUndelegationRecord {
                amount: Uint128::new(400_u128),
                shares: Decimal::from_ratio(1000_u128, 1_u128),
                unbonding_slashing_ratio: Decimal::one(),
                undelegation_s_t_ratio: Decimal::from_ratio(10_u128, 1_u128),
                create_time: Timestamp::from_seconds(1631094920),
                est_release_time: Timestamp::from_seconds(1631095990),
                slashing_checked: false,
            },
        );

        let res = execute(
            deps.as_mut(),
            env.clone(),
            mock_info("creator", &[]),
            ExecuteMsg::FetchUndelegatedRewardsFromStrategies {
                strategies: vec!["sid1".to_string(), "sid2".to_string()],
            },
        )
        .unwrap();
        assert_eq!(res.attributes.len(), 4);
        assert!(check_equal_vec(
            res.attributes,
            vec![
                Attribute {
                    key: "failed_strategies".to_string(),
                    value: "".to_string()
                },
                Attribute {
                    key: "failed_undelegation_batches".to_string(),
                    value: "".to_string()
                },
                Attribute {
                    key: "undelegation_batches_in_unbonding_period".to_string(),
                    value: "sid1:1,sid2:2".to_string()
                },
                Attribute {
                    key: "undelegation_batches_slashing_checked".to_string(),
                    value: "".to_string()
                }
            ]
        ));
        let sid1_strategy_info = STRATEGY_MAP.load(deps.as_mut().storage, "sid1").unwrap();
        let sid2_strategy_info = STRATEGY_MAP.load(deps.as_mut().storage, "sid2").unwrap();
        assert_eq!(sid1_strategy_info.reconciled_batch_id_pointer, 1);
        assert_eq!(sid1_strategy_info.undelegation_batch_id_pointer, 2);
        assert_eq!(sid2_strategy_info.reconciled_batch_id_pointer, 2);
        assert_eq!(sid2_strategy_info.undelegation_batch_id_pointer, 3);

        /*
            Test - 6. Undelegation batches have already been accounted for slashing
        */
        STRATEGY_MAP.save(
            deps.as_mut().storage,
            "sid1",
            &StrategyInfo {
                name: "sid1".to_string(),
                sic_contract_address: Addr::unchecked("abc"),
                unbonding_period: 3600,
                unbonding_buffer: 3600,
                undelegation_batch_id_pointer: 2,
                reconciled_batch_id_pointer: 1,
                is_active: true,
                total_shares: Decimal::from_ratio(5000_u128, 1_u128),
                current_undelegated_shares: Decimal::zero(),
                global_airdrop_pointer: vec![],
                total_airdrops_accumulated: vec![],
                shares_per_token_ratio: Decimal::from_ratio(10_u128, 1_u128),
            },
        );
        STRATEGY_MAP.save(
            deps.as_mut().storage,
            "sid2",
            &StrategyInfo {
                name: "sid2".to_string(),
                sic_contract_address: Addr::unchecked("def"),
                unbonding_period: 3600,
                unbonding_buffer: 3600,
                undelegation_batch_id_pointer: 3,
                reconciled_batch_id_pointer: 2,
                is_active: true,
                total_shares: Decimal::from_ratio(5000_u128, 1_u128),
                current_undelegated_shares: Decimal::zero(),
                global_airdrop_pointer: vec![],
                total_airdrops_accumulated: vec![],
                shares_per_token_ratio: Decimal::from_ratio(10_u128, 1_u128),
            },
        );
        UNDELEGATION_BATCH_MAP.save(
            deps.as_mut().storage,
            (U64Key::new(1), "sid1"),
            &BatchUndelegationRecord {
                amount: Uint128::new(100_u128),
                shares: Decimal::from_ratio(1000_u128, 1_u128),
                unbonding_slashing_ratio: Decimal::one(),
                undelegation_s_t_ratio: Decimal::from_ratio(10_u128, 1_u128),
                create_time: Timestamp::from_seconds(123),
                est_release_time: Timestamp::from_seconds(125),
                slashing_checked: true,
            },
        );
        UNDELEGATION_BATCH_MAP.save(
            deps.as_mut().storage,
            (U64Key::new(2), "sid2"),
            &BatchUndelegationRecord {
                amount: Uint128::new(400_u128),
                shares: Decimal::from_ratio(4000_u128, 1_u128),
                unbonding_slashing_ratio: Decimal::one(),
                undelegation_s_t_ratio: Decimal::from_ratio(10_u128, 1_u128),
                create_time: Timestamp::from_seconds(123),
                est_release_time: Timestamp::from_seconds(125),
                slashing_checked: true,
            },
        );

        let res = execute(
            deps.as_mut(),
            env.clone(),
            mock_info("creator", &[]),
            ExecuteMsg::FetchUndelegatedRewardsFromStrategies {
                strategies: vec!["sid1".to_string(), "sid2".to_string()],
            },
        )
        .unwrap();
        assert_eq!(res.attributes.len(), 4);
        assert!(check_equal_vec(
            res.attributes,
            vec![
                Attribute {
                    key: "failed_strategies".to_string(),
                    value: "".to_string()
                },
                Attribute {
                    key: "failed_undelegation_batches".to_string(),
                    value: "".to_string()
                },
                Attribute {
                    key: "undelegation_batches_in_unbonding_period".to_string(),
                    value: "".to_string()
                },
                Attribute {
                    key: "undelegation_batches_slashing_checked".to_string(),
                    value: "sid1:1,sid2:2".to_string()
                }
            ]
        ));
        let sid1_strategy_info = STRATEGY_MAP.load(deps.as_mut().storage, "sid1").unwrap();
        let sid2_strategy_info = STRATEGY_MAP.load(deps.as_mut().storage, "sid2").unwrap();
        assert_eq!(sid1_strategy_info.reconciled_batch_id_pointer, 2);
        assert_eq!(sid1_strategy_info.undelegation_batch_id_pointer, 2);
        assert_eq!(sid2_strategy_info.reconciled_batch_id_pointer, 3);
        assert_eq!(sid2_strategy_info.undelegation_batch_id_pointer, 3);
    }

    #[test]
    fn test__try_fetch_undelegated_rewards_from_strategies_success() {
        let mut deps = mock_dependencies(&[]);
        let info = mock_info("creator", &[]);
        let env = mock_env();

        let res = instantiate_contract(
            &mut deps,
            &info,
            &env,
            Some(String::from("uluna")),
            Some(String::from("pools_contract")),
        );

        let sic1_address = Addr::unchecked("sic1_address");
        let sic2_address = Addr::unchecked("sic2_address");

        /*
           Test - 1. Strategies have no undelegation slashing
        */
        let mut contracts_to_fulfillable_undelegation: HashMap<Addr, Uint128> = HashMap::new();
        contracts_to_fulfillable_undelegation.insert(sic1_address.clone(), Uint128::new(100_u128));
        contracts_to_fulfillable_undelegation.insert(sic2_address.clone(), Uint128::new(400_u128));
        deps.querier
            .update_wasm(None, Some(contracts_to_fulfillable_undelegation));

        STRATEGY_MAP.save(
            deps.as_mut().storage,
            "sid1",
            &StrategyInfo {
                name: "sid1".to_string(),
                sic_contract_address: sic1_address.clone(),
                unbonding_period: 3600,
                unbonding_buffer: 3600,
                undelegation_batch_id_pointer: 2,
                reconciled_batch_id_pointer: 1,
                is_active: true,
                total_shares: Decimal::from_ratio(5000_u128, 1_u128),
                current_undelegated_shares: Decimal::zero(),
                global_airdrop_pointer: vec![],
                total_airdrops_accumulated: vec![],
                shares_per_token_ratio: Decimal::from_ratio(10_u128, 1_u128),
            },
        );
        STRATEGY_MAP.save(
            deps.as_mut().storage,
            "sid2",
            &StrategyInfo {
                name: "sid2".to_string(),
                sic_contract_address: sic2_address.clone(),
                unbonding_period: 3600,
                unbonding_buffer: 3600,
                undelegation_batch_id_pointer: 3,
                reconciled_batch_id_pointer: 2,
                is_active: true,
                total_shares: Decimal::from_ratio(5000_u128, 1_u128),
                current_undelegated_shares: Decimal::zero(),
                global_airdrop_pointer: vec![],
                total_airdrops_accumulated: vec![],
                shares_per_token_ratio: Decimal::from_ratio(10_u128, 1_u128),
            },
        );
        UNDELEGATION_BATCH_MAP.save(
            deps.as_mut().storage,
            (U64Key::new(1), "sid1"),
            &BatchUndelegationRecord {
                amount: Uint128::new(100_u128),
                shares: Default::default(),
                unbonding_slashing_ratio: Decimal::one(),
                undelegation_s_t_ratio: Default::default(),
                create_time: Timestamp::from_seconds(123),
                est_release_time: Timestamp::from_seconds(125),
                slashing_checked: false,
            },
        );
        UNDELEGATION_BATCH_MAP.save(
            deps.as_mut().storage,
            (U64Key::new(2), "sid2"),
            &BatchUndelegationRecord {
                amount: Uint128::new(400_u128),
                shares: Default::default(),
                unbonding_slashing_ratio: Decimal::one(),
                undelegation_s_t_ratio: Default::default(),
                create_time: Timestamp::from_seconds(123),
                est_release_time: Timestamp::from_seconds(125),
                slashing_checked: false,
            },
        );

        let res = execute(
            deps.as_mut(),
            env.clone(),
            mock_info("creator", &[]),
            ExecuteMsg::FetchUndelegatedRewardsFromStrategies {
                strategies: vec!["sid1".to_string(), "sid2".to_string()],
            },
        )
        .unwrap();
        assert_eq!(res.attributes.len(), 4);
        assert!(check_equal_vec(
            res.attributes,
            vec![
                Attribute {
                    key: "failed_strategies".to_string(),
                    value: "".to_string()
                },
                Attribute {
                    key: "failed_undelegation_batches".to_string(),
                    value: "".to_string()
                },
                Attribute {
                    key: "undelegation_batches_in_unbonding_period".to_string(),
                    value: "".to_string()
                },
                Attribute {
                    key: "undelegation_batches_slashing_checked".to_string(),
                    value: "".to_string()
                }
            ]
        ));
        assert_eq!(res.messages.len(), 2);
        assert!(check_equal_vec(
            res.messages,
            vec![
                SubMsg::new(WasmMsg::Execute {
                    contract_addr: sic1_address.clone().to_string(),
                    msg: to_binary(&sic_execute_msg::TransferUndelegatedRewards {
                        amount: Uint128::new(100_u128),
                    })
                    .unwrap(),
                    funds: vec![]
                }),
                SubMsg::new(WasmMsg::Execute {
                    contract_addr: sic2_address.clone().to_string(),
                    msg: to_binary(&sic_execute_msg::TransferUndelegatedRewards {
                        amount: Uint128::new(400_u128),
                    })
                    .unwrap(),
                    funds: vec![]
                }),
            ]
        ));

        let sid1_strategy_info_opt = STRATEGY_MAP
            .may_load(deps.as_mut().storage, "sid1")
            .unwrap();
        let sid2_strategy_info_opt = STRATEGY_MAP
            .may_load(deps.as_mut().storage, "sid2")
            .unwrap();
        assert_ne!(sid1_strategy_info_opt, None);
        assert_ne!(sid2_strategy_info_opt, None);
        let sid1_strategy_info = sid1_strategy_info_opt.unwrap();
        let sid2_strategy_info = sid2_strategy_info_opt.unwrap();
        assert_eq!(sid1_strategy_info.undelegation_batch_id_pointer, 2);
        assert_eq!(sid1_strategy_info.reconciled_batch_id_pointer, 2);
        assert_eq!(sid2_strategy_info.undelegation_batch_id_pointer, 3);
        assert_eq!(sid2_strategy_info.reconciled_batch_id_pointer, 3);
        let sid1_undelegation_batch_opt = UNDELEGATION_BATCH_MAP
            .may_load(deps.as_mut().storage, (U64Key::new(1), "sid1"))
            .unwrap();
        let sid2_undelegation_batch_opt = UNDELEGATION_BATCH_MAP
            .may_load(deps.as_mut().storage, (U64Key::new(2), "sid2"))
            .unwrap();
        assert_ne!(sid1_undelegation_batch_opt, None);
        assert_ne!(sid2_undelegation_batch_opt, None);
        let sid1_undelegation_batch = sid1_undelegation_batch_opt.unwrap();
        let sid2_undelegation_batch = sid2_undelegation_batch_opt.unwrap();
        assert!(sid1_undelegation_batch.slashing_checked);
        assert!(sid2_undelegation_batch.slashing_checked);
        assert_eq!(
            sid1_undelegation_batch.unbonding_slashing_ratio,
            Decimal::one()
        );
        assert_eq!(
            sid2_undelegation_batch.unbonding_slashing_ratio,
            Decimal::one()
        );
        let state_response: GetStateResponse =
            from_binary(&query(deps.as_ref(), env.clone(), QueryMsg::GetState {}).unwrap())
                .unwrap();
        assert_ne!(state_response.state, None);

        /*
            Test - 2. Strategies have undelegation slashing
        */
        let mut contracts_to_fulfillable_undelegation: HashMap<Addr, Uint128> = HashMap::new();
        contracts_to_fulfillable_undelegation.insert(sic1_address.clone(), Uint128::new(75_u128));
        contracts_to_fulfillable_undelegation.insert(sic2_address.clone(), Uint128::new(200_u128));
        deps.querier
            .update_wasm(None, Some(contracts_to_fulfillable_undelegation));

        STRATEGY_MAP.save(
            deps.as_mut().storage,
            "sid1",
            &StrategyInfo {
                name: "sid1".to_string(),
                sic_contract_address: sic1_address.clone(),
                unbonding_period: 3600,
                unbonding_buffer: 3600,
                undelegation_batch_id_pointer: 2,
                reconciled_batch_id_pointer: 1,
                is_active: true,
                total_shares: Decimal::from_ratio(5000_u128, 1_u128),
                current_undelegated_shares: Decimal::zero(),
                global_airdrop_pointer: vec![],
                total_airdrops_accumulated: vec![],
                shares_per_token_ratio: Decimal::from_ratio(10_u128, 1_u128),
            },
        );
        STRATEGY_MAP.save(
            deps.as_mut().storage,
            "sid2",
            &StrategyInfo {
                name: "sid2".to_string(),
                sic_contract_address: sic2_address.clone(),
                unbonding_period: 3600,
                unbonding_buffer: 3600,
                undelegation_batch_id_pointer: 3,
                reconciled_batch_id_pointer: 2,
                is_active: true,
                total_shares: Decimal::from_ratio(5000_u128, 1_u128),
                current_undelegated_shares: Decimal::zero(),
                global_airdrop_pointer: vec![],
                total_airdrops_accumulated: vec![],
                shares_per_token_ratio: Decimal::from_ratio(10_u128, 1_u128),
            },
        );
        UNDELEGATION_BATCH_MAP.save(
            deps.as_mut().storage,
            (U64Key::new(1), "sid1"),
            &BatchUndelegationRecord {
                amount: Uint128::new(100_u128),
                shares: Default::default(),
                unbonding_slashing_ratio: Decimal::one(),
                undelegation_s_t_ratio: Default::default(),
                create_time: Timestamp::from_seconds(123),
                est_release_time: Timestamp::from_seconds(125),
                slashing_checked: false,
            },
        );
        UNDELEGATION_BATCH_MAP.save(
            deps.as_mut().storage,
            (U64Key::new(2), "sid2"),
            &BatchUndelegationRecord {
                amount: Uint128::new(400_u128),
                shares: Default::default(),
                unbonding_slashing_ratio: Decimal::one(),
                undelegation_s_t_ratio: Default::default(),
                create_time: Timestamp::from_seconds(123),
                est_release_time: Timestamp::from_seconds(125),
                slashing_checked: false,
            },
        );

        let res = execute(
            deps.as_mut(),
            env.clone(),
            mock_info("creator", &[]),
            ExecuteMsg::FetchUndelegatedRewardsFromStrategies {
                strategies: vec!["sid1".to_string(), "sid2".to_string()],
            },
        )
        .unwrap();
        assert_eq!(res.attributes.len(), 4);
        assert!(check_equal_vec(
            res.attributes,
            vec![
                Attribute {
                    key: "failed_strategies".to_string(),
                    value: "".to_string()
                },
                Attribute {
                    key: "failed_undelegation_batches".to_string(),
                    value: "".to_string()
                },
                Attribute {
                    key: "undelegation_batches_in_unbonding_period".to_string(),
                    value: "".to_string()
                },
                Attribute {
                    key: "undelegation_batches_slashing_checked".to_string(),
                    value: "".to_string()
                }
            ]
        ));
        assert_eq!(res.messages.len(), 2);
        assert!(check_equal_vec(
            res.messages,
            vec![
                SubMsg::new(WasmMsg::Execute {
                    contract_addr: sic1_address.clone().to_string(),
                    msg: to_binary(&sic_execute_msg::TransferUndelegatedRewards {
                        amount: Uint128::new(100_u128),
                    })
                    .unwrap(),
                    funds: vec![]
                }),
                SubMsg::new(WasmMsg::Execute {
                    contract_addr: sic2_address.clone().to_string(),
                    msg: to_binary(&sic_execute_msg::TransferUndelegatedRewards {
                        amount: Uint128::new(400_u128),
                    })
                    .unwrap(),
                    funds: vec![]
                }),
            ]
        ));

        let sid1_strategy_info_opt = STRATEGY_MAP
            .may_load(deps.as_mut().storage, "sid1")
            .unwrap();
        let sid2_strategy_info_opt = STRATEGY_MAP
            .may_load(deps.as_mut().storage, "sid2")
            .unwrap();
        assert_ne!(sid1_strategy_info_opt, None);
        assert_ne!(sid2_strategy_info_opt, None);
        let sid1_strategy_info = sid1_strategy_info_opt.unwrap();
        let sid2_strategy_info = sid2_strategy_info_opt.unwrap();
        assert_eq!(sid1_strategy_info.undelegation_batch_id_pointer, 2);
        assert_eq!(sid1_strategy_info.reconciled_batch_id_pointer, 2);
        assert_eq!(sid2_strategy_info.undelegation_batch_id_pointer, 3);
        assert_eq!(sid2_strategy_info.reconciled_batch_id_pointer, 3);
        let sid1_undelegation_batch_opt = UNDELEGATION_BATCH_MAP
            .may_load(deps.as_mut().storage, (U64Key::new(1), "sid1"))
            .unwrap();
        let sid2_undelegation_batch_opt = UNDELEGATION_BATCH_MAP
            .may_load(deps.as_mut().storage, (U64Key::new(2), "sid2"))
            .unwrap();
        assert_ne!(sid1_undelegation_batch_opt, None);
        assert_ne!(sid2_undelegation_batch_opt, None);
        let sid1_undelegation_batch = sid1_undelegation_batch_opt.unwrap();
        let sid2_undelegation_batch = sid2_undelegation_batch_opt.unwrap();
        assert!(sid1_undelegation_batch.slashing_checked);
        assert!(sid2_undelegation_batch.slashing_checked);
        assert_eq!(
            sid1_undelegation_batch.unbonding_slashing_ratio,
            Decimal::from_ratio(3_u128, 4_u128)
        );
        assert_eq!(
            sid2_undelegation_batch.unbonding_slashing_ratio,
            Decimal::from_ratio(1_u128, 2_u128)
        );

        /*
            Test - 3. Strategies have surplus of the requested amount
        */
        let mut contracts_to_fulfillable_undelegation: HashMap<Addr, Uint128> = HashMap::new();
        contracts_to_fulfillable_undelegation.insert(sic1_address.clone(), Uint128::new(120_u128));
        contracts_to_fulfillable_undelegation.insert(sic2_address.clone(), Uint128::new(500_u128));
        deps.querier
            .update_wasm(None, Some(contracts_to_fulfillable_undelegation));

        STRATEGY_MAP.save(
            deps.as_mut().storage,
            "sid1",
            &StrategyInfo {
                name: "sid1".to_string(),
                sic_contract_address: sic1_address.clone(),
                unbonding_period: 3600,
                unbonding_buffer: 3600,
                undelegation_batch_id_pointer: 2,
                reconciled_batch_id_pointer: 1,
                is_active: true,
                total_shares: Decimal::from_ratio(5000_u128, 1_u128),
                current_undelegated_shares: Decimal::zero(),
                global_airdrop_pointer: vec![],
                total_airdrops_accumulated: vec![],
                shares_per_token_ratio: Decimal::from_ratio(10_u128, 1_u128),
            },
        );
        STRATEGY_MAP.save(
            deps.as_mut().storage,
            "sid2",
            &StrategyInfo {
                name: "sid2".to_string(),
                sic_contract_address: sic2_address.clone(),
                unbonding_period: 3600,
                unbonding_buffer: 3600,
                undelegation_batch_id_pointer: 3,
                reconciled_batch_id_pointer: 2,
                is_active: true,
                total_shares: Decimal::from_ratio(5000_u128, 1_u128),
                current_undelegated_shares: Decimal::zero(),
                global_airdrop_pointer: vec![],
                total_airdrops_accumulated: vec![],
                shares_per_token_ratio: Decimal::from_ratio(10_u128, 1_u128),
            },
        );
        UNDELEGATION_BATCH_MAP.save(
            deps.as_mut().storage,
            (U64Key::new(1), "sid1"),
            &BatchUndelegationRecord {
                amount: Uint128::new(100_u128),
                shares: Default::default(),
                unbonding_slashing_ratio: Decimal::one(),
                undelegation_s_t_ratio: Default::default(),
                create_time: Timestamp::from_seconds(123),
                est_release_time: Timestamp::from_seconds(125),
                slashing_checked: false,
            },
        );
        UNDELEGATION_BATCH_MAP.save(
            deps.as_mut().storage,
            (U64Key::new(2), "sid2"),
            &BatchUndelegationRecord {
                amount: Uint128::new(400_u128),
                shares: Default::default(),
                unbonding_slashing_ratio: Decimal::one(),
                undelegation_s_t_ratio: Default::default(),
                create_time: Timestamp::from_seconds(123),
                est_release_time: Timestamp::from_seconds(125),
                slashing_checked: false,
            },
        );

        let res = execute(
            deps.as_mut(),
            env.clone(),
            mock_info("creator", &[]),
            ExecuteMsg::FetchUndelegatedRewardsFromStrategies {
                strategies: vec!["sid1".to_string(), "sid2".to_string()],
            },
        )
        .unwrap();
        assert_eq!(res.attributes.len(), 4);
        assert!(check_equal_vec(
            res.attributes,
            vec![
                Attribute {
                    key: "failed_strategies".to_string(),
                    value: "".to_string()
                },
                Attribute {
                    key: "failed_undelegation_batches".to_string(),
                    value: "".to_string()
                },
                Attribute {
                    key: "undelegation_batches_in_unbonding_period".to_string(),
                    value: "".to_string()
                },
                Attribute {
                    key: "undelegation_batches_slashing_checked".to_string(),
                    value: "".to_string()
                }
            ]
        ));
        assert_eq!(res.messages.len(), 2);
        assert!(check_equal_vec(
            res.messages,
            vec![
                SubMsg::new(WasmMsg::Execute {
                    contract_addr: sic1_address.clone().to_string(),
                    msg: to_binary(&sic_execute_msg::TransferUndelegatedRewards {
                        amount: Uint128::new(100_u128),
                    })
                    .unwrap(),
                    funds: vec![]
                }),
                SubMsg::new(WasmMsg::Execute {
                    contract_addr: sic2_address.clone().to_string(),
                    msg: to_binary(&sic_execute_msg::TransferUndelegatedRewards {
                        amount: Uint128::new(400_u128),
                    })
                    .unwrap(),
                    funds: vec![]
                }),
            ]
        ));

        let sid1_strategy_info_opt = STRATEGY_MAP
            .may_load(deps.as_mut().storage, "sid1")
            .unwrap();
        let sid2_strategy_info_opt = STRATEGY_MAP
            .may_load(deps.as_mut().storage, "sid2")
            .unwrap();
        assert_ne!(sid1_strategy_info_opt, None);
        assert_ne!(sid2_strategy_info_opt, None);
        let sid1_strategy_info = sid1_strategy_info_opt.unwrap();
        let sid2_strategy_info = sid2_strategy_info_opt.unwrap();
        assert_eq!(sid1_strategy_info.undelegation_batch_id_pointer, 2);
        assert_eq!(sid1_strategy_info.reconciled_batch_id_pointer, 2);
        assert_eq!(sid2_strategy_info.undelegation_batch_id_pointer, 3);
        assert_eq!(sid2_strategy_info.reconciled_batch_id_pointer, 3);
        let sid1_undelegation_batch_opt = UNDELEGATION_BATCH_MAP
            .may_load(deps.as_mut().storage, (U64Key::new(1), "sid1"))
            .unwrap();
        let sid2_undelegation_batch_opt = UNDELEGATION_BATCH_MAP
            .may_load(deps.as_mut().storage, (U64Key::new(2), "sid2"))
            .unwrap();
        assert_ne!(sid1_undelegation_batch_opt, None);
        assert_ne!(sid2_undelegation_batch_opt, None);
        let sid1_undelegation_batch = sid1_undelegation_batch_opt.unwrap();
        let sid2_undelegation_batch = sid2_undelegation_batch_opt.unwrap();
        assert!(sid1_undelegation_batch.slashing_checked);
        assert!(sid2_undelegation_batch.slashing_checked);
        assert_eq!(
            sid1_undelegation_batch.unbonding_slashing_ratio,
            Decimal::one()
        );
        assert_eq!(
            sid2_undelegation_batch.unbonding_slashing_ratio,
            Decimal::one()
        );
    }

    #[test]
    fn test__try_undelegate_from_strategies_fail() {
        let mut deps = mock_dependencies(&[]);
        let info = mock_info("creator", &[]);
        let env = mock_env();

        let res = instantiate_contract(
            &mut deps,
            &info,
            &env,
            Some(String::from("uluna")),
            Some(String::from("pools_contract")),
        );

        /*
           Test - 1. Unauthorized
        */
        let err = execute(
            deps.as_mut(),
            env.clone(),
            mock_info("non-creator", &[]),
            ExecuteMsg::UndelegateFromStrategies {
                strategies: vec!["sid1".to_string(), "sid2".to_string()],
            },
        )
        .unwrap_err();
        assert!(matches!(err, ContractError::Unauthorized {}))
    }

    #[test]
    fn test__try_undelegate_from_strategies_success() {
        let mut deps = mock_dependencies(&[]);
        let info = mock_info("creator", &[]);
        let env = mock_env();

        let res = instantiate_contract(
            &mut deps,
            &info,
            &env,
            Some(String::from("uluna")),
            Some(String::from("pools_contract")),
        );

        let sic1_address = Addr::unchecked("sic1_address");
        let sic2_address = Addr::unchecked("sic2_address");
        let sic3_address = Addr::unchecked("sic3_address");

        /*
           Test - 1. Empty strategies
        */
        let res = execute(
            deps.as_mut(),
            env.clone(),
            mock_info("creator", &[]),
            ExecuteMsg::UndelegateFromStrategies { strategies: vec![] },
        )
        .unwrap();
        assert_eq!(res.attributes.len(), 1);
        assert!(check_equal_vec(
            res.attributes,
            vec![Attribute {
                key: "no_strategies".to_string(),
                value: "1".to_string()
            }]
        ));

        /*
           Test - 2. Successful run
        */
        let mut contracts_to_token: HashMap<Addr, Uint128> = HashMap::new();
        contracts_to_token.insert(sic1_address.clone(), Uint128::new(0_u128));
        contracts_to_token.insert(sic2_address.clone(), Uint128::new(0_u128));
        contracts_to_token.insert(sic3_address.clone(), Uint128::new(0_u128));
        deps.querier.update_wasm(Some(contracts_to_token), None);

        STRATEGY_MAP.save(
            deps.as_mut().storage,
            "sid1",
            &StrategyInfo {
                name: "sid1".to_string(),
                sic_contract_address: sic1_address.clone(),
                unbonding_period: 3600,
                unbonding_buffer: 3600,
                undelegation_batch_id_pointer: 4,
                reconciled_batch_id_pointer: 1,
                is_active: false,
                total_shares: Decimal::from_ratio(5000_u128, 1_u128),
                current_undelegated_shares: Decimal::from_ratio(1000_u128, 1_u128),
                global_airdrop_pointer: vec![],
                total_airdrops_accumulated: vec![],
                shares_per_token_ratio: Decimal::from_ratio(10_u128, 1_u128),
            },
        );
        STRATEGY_MAP.save(
            deps.as_mut().storage,
            "sid2",
            &StrategyInfo {
                name: "sid2".to_string(),
                sic_contract_address: sic2_address.clone(),
                unbonding_period: 3600,
                unbonding_buffer: 3600,
                undelegation_batch_id_pointer: 4,
                reconciled_batch_id_pointer: 1,
                is_active: false,
                total_shares: Decimal::from_ratio(5000_u128, 1_u128),
                current_undelegated_shares: Decimal::from_ratio(2000_u128, 1_u128),
                global_airdrop_pointer: vec![],
                total_airdrops_accumulated: vec![],
                shares_per_token_ratio: Decimal::from_ratio(10_u128, 1_u128),
            },
        );
        STRATEGY_MAP.save(
            deps.as_mut().storage,
            "sid3",
            &StrategyInfo {
                name: "sid3".to_string(),
                sic_contract_address: sic3_address.clone(),
                unbonding_period: 3600,
                unbonding_buffer: 3600,
                undelegation_batch_id_pointer: 4,
                reconciled_batch_id_pointer: 1,
                is_active: false,
                total_shares: Decimal::from_ratio(5000_u128, 1_u128),
                current_undelegated_shares: Decimal::from_ratio(3000_u128, 1_u128),
                global_airdrop_pointer: vec![],
                total_airdrops_accumulated: vec![],
                shares_per_token_ratio: Decimal::from_ratio(10_u128, 1_u128),
            },
        );
        let undelegation_batch_sid1_opt = UNDELEGATION_BATCH_MAP
            .may_load(deps.as_mut().storage, (U64Key::new(4), "sid1"))
            .unwrap();
        let undelegation_batch_sid2_opt = UNDELEGATION_BATCH_MAP
            .may_load(deps.as_mut().storage, (U64Key::new(4), "sid2"))
            .unwrap();
        let undelegation_batch_sid3_opt = UNDELEGATION_BATCH_MAP
            .may_load(deps.as_mut().storage, (U64Key::new(4), "sid3"))
            .unwrap();
        assert_eq!(undelegation_batch_sid1_opt, None);
        assert_eq!(undelegation_batch_sid2_opt, None);
        assert_eq!(undelegation_batch_sid3_opt, None);
        let res = execute(
            deps.as_mut(),
            env.clone(),
            mock_info("creator", &[]),
            ExecuteMsg::UndelegateFromStrategies {
                strategies: vec!["sid1".to_string(), "sid2".to_string(), "sid3".to_string()],
            },
        )
        .unwrap();
        assert_eq!(res.attributes.len(), 2);
        assert!(check_equal_vec(
            res.attributes,
            vec![
                Attribute {
                    key: "failed_strategies".to_string(),
                    value: "".to_string()
                },
                Attribute {
                    key: "strategies_with_no_undelegations".to_string(),
                    value: "".to_string()
                }
            ]
        ));
        assert_eq!(res.messages.len(), 3);
        assert!(check_equal_vec(
            res.messages,
            vec![
                SubMsg::new(WasmMsg::Execute {
                    contract_addr: String::from(sic1_address.clone()),
                    msg: to_binary(&sic_execute_msg::UndelegateRewards {
                        amount: Uint128::new(100_u128),
                    })
                    .unwrap(),
                    funds: vec![],
                }),
                SubMsg::new(WasmMsg::Execute {
                    contract_addr: String::from(sic2_address.clone()),
                    msg: to_binary(&sic_execute_msg::UndelegateRewards {
                        amount: Uint128::new(200_u128),
                    })
                    .unwrap(),
                    funds: vec![],
                }),
                SubMsg::new(WasmMsg::Execute {
                    contract_addr: String::from(sic3_address.clone()),
                    msg: to_binary(&sic_execute_msg::UndelegateRewards {
                        amount: Uint128::new(300_u128),
                    })
                    .unwrap(),
                    funds: vec![],
                }),
            ]
        ));
        let sid1_strategy_info_opt = STRATEGY_MAP
            .may_load(deps.as_mut().storage, "sid1")
            .unwrap();
        assert_ne!(sid1_strategy_info_opt, None);
        let sid1_strategy_info = sid1_strategy_info_opt.unwrap();
        assert_eq!(sid1_strategy_info.undelegation_batch_id_pointer, 5);
        assert_eq!(
            sid1_strategy_info.current_undelegated_shares,
            Decimal::zero()
        );
        assert_eq!(
            sid1_strategy_info.total_shares,
            Decimal::from_ratio(4000_u128, 1_u128)
        );
        let sid2_strategy_info_opt = STRATEGY_MAP
            .may_load(deps.as_mut().storage, "sid2")
            .unwrap();
        assert_ne!(sid2_strategy_info_opt, None);
        let sid2_strategy_info = sid2_strategy_info_opt.unwrap();
        assert_eq!(sid2_strategy_info.undelegation_batch_id_pointer, 5);
        assert_eq!(
            sid2_strategy_info.current_undelegated_shares,
            Decimal::zero()
        );
        assert_eq!(
            sid2_strategy_info.total_shares,
            Decimal::from_ratio(3000_u128, 1_u128)
        );
        let sid3_strategy_info_opt = STRATEGY_MAP
            .may_load(deps.as_mut().storage, "sid3")
            .unwrap();
        assert_ne!(sid3_strategy_info_opt, None);
        let sid3_strategy_info = sid3_strategy_info_opt.unwrap();
        assert_eq!(
            sid3_strategy_info.current_undelegated_shares,
            Decimal::zero()
        );
        assert_eq!(sid3_strategy_info.undelegation_batch_id_pointer, 5);
        assert_eq!(
            sid3_strategy_info.total_shares,
            Decimal::from_ratio(2000_u128, 1_u128)
        );

        let undelegation_batch_sid1_opt = UNDELEGATION_BATCH_MAP
            .may_load(deps.as_mut().storage, (U64Key::new(4), "sid1"))
            .unwrap();
        let undelegation_batch_sid2_opt = UNDELEGATION_BATCH_MAP
            .may_load(deps.as_mut().storage, (U64Key::new(4), "sid2"))
            .unwrap();
        let undelegation_batch_sid3_opt = UNDELEGATION_BATCH_MAP
            .may_load(deps.as_mut().storage, (U64Key::new(4), "sid3"))
            .unwrap();
        assert_ne!(undelegation_batch_sid1_opt, None);
        assert_ne!(undelegation_batch_sid2_opt, None);
        assert_ne!(undelegation_batch_sid3_opt, None);
        let undelegation_batch_sid1 = undelegation_batch_sid1_opt.unwrap();
        let undelegation_batch_sid2 = undelegation_batch_sid2_opt.unwrap();
        let undelegation_batch_sid3 = undelegation_batch_sid3_opt.unwrap();
        assert_eq!(
            undelegation_batch_sid1,
            BatchUndelegationRecord {
                amount: Uint128::new(100_u128),
                shares: Decimal::from_ratio(1000_u128, 1_u128),
                unbonding_slashing_ratio: Decimal::one(),
                undelegation_s_t_ratio: Decimal::from_ratio(10_u128, 1_u128),
                create_time: env.block.time,
                est_release_time: env.block.time.plus_seconds(
                    sid1_strategy_info.unbonding_period + sid1_strategy_info.unbonding_buffer
                ),
                slashing_checked: false
            }
        );
        assert_eq!(
            undelegation_batch_sid2,
            BatchUndelegationRecord {
                amount: Uint128::new(200_u128),
                shares: Decimal::from_ratio(2000_u128, 1_u128),
                unbonding_slashing_ratio: Decimal::one(),
                undelegation_s_t_ratio: Decimal::from_ratio(10_u128, 1_u128),
                create_time: env.block.time,
                est_release_time: env.block.time.plus_seconds(
                    sid2_strategy_info.unbonding_period + sid2_strategy_info.unbonding_buffer
                ),
                slashing_checked: false
            }
        );
        assert_eq!(
            undelegation_batch_sid3,
            BatchUndelegationRecord {
                amount: Uint128::new(300_u128),
                shares: Decimal::from_ratio(3000_u128, 1_u128),
                unbonding_slashing_ratio: Decimal::one(),
                undelegation_s_t_ratio: Decimal::from_ratio(10_u128, 1_u128),
                create_time: env.block.time,
                est_release_time: env.block.time.plus_seconds(
                    sid3_strategy_info.unbonding_period + sid3_strategy_info.unbonding_buffer
                ),
                slashing_checked: false
            }
        );

        /*
           Test - 3. Failed strategies
        */
        STRATEGY_MAP.save(
            deps.as_mut().storage,
            "sid1",
            &StrategyInfo {
                name: "sid1".to_string(),
                sic_contract_address: sic1_address.clone(),
                unbonding_period: 3600,
                unbonding_buffer: 3600,
                undelegation_batch_id_pointer: 4,
                reconciled_batch_id_pointer: 1,
                is_active: false,
                total_shares: Decimal::from_ratio(5000_u128, 1_u128),
                current_undelegated_shares: Decimal::from_ratio(1000_u128, 1_u128),
                global_airdrop_pointer: vec![],
                total_airdrops_accumulated: vec![],
                shares_per_token_ratio: Decimal::from_ratio(10_u128, 1_u128),
            },
        );
        STRATEGY_MAP.save(
            deps.as_mut().storage,
            "sid2",
            &StrategyInfo {
                name: "sid2".to_string(),
                sic_contract_address: sic2_address.clone(),
                unbonding_period: 3600,
                unbonding_buffer: 3600,
                undelegation_batch_id_pointer: 4,
                reconciled_batch_id_pointer: 1,
                is_active: false,
                total_shares: Decimal::from_ratio(5000_u128, 1_u128),
                current_undelegated_shares: Decimal::from_ratio(2000_u128, 1_u128),
                global_airdrop_pointer: vec![],
                total_airdrops_accumulated: vec![],
                shares_per_token_ratio: Decimal::from_ratio(10_u128, 1_u128),
            },
        );
        STRATEGY_MAP.save(
            deps.as_mut().storage,
            "sid3",
            &StrategyInfo {
                name: "sid3".to_string(),
                sic_contract_address: sic3_address.clone(),
                unbonding_period: 3600,
                unbonding_buffer: 3600,
                undelegation_batch_id_pointer: 4,
                reconciled_batch_id_pointer: 1,
                is_active: false,
                total_shares: Decimal::from_ratio(5000_u128, 1_u128),
                current_undelegated_shares: Decimal::from_ratio(3000_u128, 1_u128),
                global_airdrop_pointer: vec![],
                total_airdrops_accumulated: vec![],
                shares_per_token_ratio: Decimal::from_ratio(10_u128, 1_u128),
            },
        );
        let res = execute(
            deps.as_mut(),
            env.clone(),
            mock_info("creator", &[]),
            ExecuteMsg::UndelegateFromStrategies {
                strategies: vec![
                    "sid1".to_string(),
                    "sid2".to_string(),
                    "sid3".to_string(),
                    "sid4".to_string(),
                ],
            },
        )
        .unwrap();
        assert_eq!(res.attributes.len(), 2);
        assert!(check_equal_vec(
            res.attributes,
            vec![
                Attribute {
                    key: "failed_strategies".to_string(),
                    value: "sid4".to_string()
                },
                Attribute {
                    key: "strategies_with_no_undelegations".to_string(),
                    value: "".to_string()
                }
            ]
        ));
        assert_eq!(res.messages.len(), 3);
        assert!(check_equal_vec(
            res.messages,
            vec![
                SubMsg::new(WasmMsg::Execute {
                    contract_addr: String::from(sic1_address.clone()),
                    msg: to_binary(&sic_execute_msg::UndelegateRewards {
                        amount: Uint128::new(100_u128),
                    })
                    .unwrap(),
                    funds: vec![],
                }),
                SubMsg::new(WasmMsg::Execute {
                    contract_addr: String::from(sic2_address.clone()),
                    msg: to_binary(&sic_execute_msg::UndelegateRewards {
                        amount: Uint128::new(200_u128),
                    })
                    .unwrap(),
                    funds: vec![],
                }),
                SubMsg::new(WasmMsg::Execute {
                    contract_addr: String::from(sic3_address.clone()),
                    msg: to_binary(&sic_execute_msg::UndelegateRewards {
                        amount: Uint128::new(300_u128),
                    })
                    .unwrap(),
                    funds: vec![],
                }),
            ]
        ));
        let sid1_strategy_info_opt = STRATEGY_MAP
            .may_load(deps.as_mut().storage, "sid1")
            .unwrap();
        assert_ne!(sid1_strategy_info_opt, None);
        let sid1_strategy_info = sid1_strategy_info_opt.unwrap();
        assert_eq!(sid1_strategy_info.undelegation_batch_id_pointer, 5);
        assert_eq!(
            sid1_strategy_info.current_undelegated_shares,
            Decimal::zero()
        );
        let sid2_strategy_info_opt = STRATEGY_MAP
            .may_load(deps.as_mut().storage, "sid2")
            .unwrap();
        assert_ne!(sid2_strategy_info_opt, None);
        let sid2_strategy_info = sid2_strategy_info_opt.unwrap();
        assert_eq!(sid2_strategy_info.undelegation_batch_id_pointer, 5);
        assert_eq!(
            sid2_strategy_info.current_undelegated_shares,
            Decimal::zero()
        );
        let sid3_strategy_info_opt = STRATEGY_MAP
            .may_load(deps.as_mut().storage, "sid3")
            .unwrap();
        assert_ne!(sid3_strategy_info_opt, None);
        let sid3_strategy_info = sid3_strategy_info_opt.unwrap();
        assert_eq!(
            sid3_strategy_info.current_undelegated_shares,
            Decimal::zero()
        );
        assert_eq!(sid3_strategy_info.undelegation_batch_id_pointer, 5);
        let undelegation_batch_sid1_opt = UNDELEGATION_BATCH_MAP
            .may_load(deps.as_mut().storage, (U64Key::new(4), "sid1"))
            .unwrap();
        let undelegation_batch_sid2_opt = UNDELEGATION_BATCH_MAP
            .may_load(deps.as_mut().storage, (U64Key::new(4), "sid2"))
            .unwrap();
        let undelegation_batch_sid3_opt = UNDELEGATION_BATCH_MAP
            .may_load(deps.as_mut().storage, (U64Key::new(4), "sid3"))
            .unwrap();
        assert_ne!(undelegation_batch_sid1_opt, None);
        assert_ne!(undelegation_batch_sid2_opt, None);
        assert_ne!(undelegation_batch_sid3_opt, None);
        let undelegation_batch_sid1 = undelegation_batch_sid1_opt.unwrap();
        let undelegation_batch_sid2 = undelegation_batch_sid2_opt.unwrap();
        let undelegation_batch_sid3 = undelegation_batch_sid3_opt.unwrap();
        assert_eq!(
            undelegation_batch_sid1,
            BatchUndelegationRecord {
                amount: Uint128::new(100_u128),
                shares: Decimal::from_ratio(1000_u128, 1_u128),
                unbonding_slashing_ratio: Decimal::one(),
                undelegation_s_t_ratio: Decimal::from_ratio(10_u128, 1_u128),
                create_time: env.block.time,
                est_release_time: env.block.time.plus_seconds(
                    sid1_strategy_info.unbonding_period + sid1_strategy_info.unbonding_buffer
                ),
                slashing_checked: false
            }
        );
        assert_eq!(
            undelegation_batch_sid2,
            BatchUndelegationRecord {
                amount: Uint128::new(200_u128),
                shares: Decimal::from_ratio(2000_u128, 1_u128),
                unbonding_slashing_ratio: Decimal::one(),
                undelegation_s_t_ratio: Decimal::from_ratio(10_u128, 1_u128),
                create_time: env.block.time,
                est_release_time: env.block.time.plus_seconds(
                    sid2_strategy_info.unbonding_period + sid2_strategy_info.unbonding_buffer
                ),
                slashing_checked: false
            }
        );
        assert_eq!(
            undelegation_batch_sid3,
            BatchUndelegationRecord {
                amount: Uint128::new(300_u128),
                shares: Decimal::from_ratio(3000_u128, 1_u128),
                unbonding_slashing_ratio: Decimal::one(),
                undelegation_s_t_ratio: Decimal::from_ratio(10_u128, 1_u128),
                create_time: env.block.time,
                est_release_time: env.block.time.plus_seconds(
                    sid3_strategy_info.unbonding_period + sid3_strategy_info.unbonding_buffer
                ),
                slashing_checked: false
            }
        );

        /*
            Test - 4. Strategies with no undelegations
        */
        STRATEGY_MAP.save(
            deps.as_mut().storage,
            "sid1",
            &StrategyInfo {
                name: "sid1".to_string(),
                sic_contract_address: sic1_address.clone(),
                unbonding_period: 3600,
                unbonding_buffer: 3600,
                undelegation_batch_id_pointer: 4,
                reconciled_batch_id_pointer: 1,
                is_active: false,
                total_shares: Decimal::from_ratio(5000_u128, 1_u128),
                current_undelegated_shares: Decimal::from_ratio(1000_u128, 1_u128),
                global_airdrop_pointer: vec![],
                total_airdrops_accumulated: vec![],
                shares_per_token_ratio: Decimal::from_ratio(10_u128, 1_u128),
            },
        );
        STRATEGY_MAP.save(
            deps.as_mut().storage,
            "sid2",
            &StrategyInfo {
                name: "sid2".to_string(),
                sic_contract_address: sic2_address.clone(),
                unbonding_period: 3600,
                unbonding_buffer: 3600,
                undelegation_batch_id_pointer: 4,
                reconciled_batch_id_pointer: 1,
                is_active: false,
                total_shares: Decimal::from_ratio(5000_u128, 1_u128),
                current_undelegated_shares: Decimal::from_ratio(2000_u128, 1_u128),
                global_airdrop_pointer: vec![],
                total_airdrops_accumulated: vec![],
                shares_per_token_ratio: Decimal::from_ratio(10_u128, 1_u128),
            },
        );
        STRATEGY_MAP.save(
            deps.as_mut().storage,
            "sid3",
            &StrategyInfo {
                name: "sid3".to_string(),
                sic_contract_address: sic3_address.clone(),
                unbonding_period: 3600,
                unbonding_buffer: 3600,
                undelegation_batch_id_pointer: 4,
                reconciled_batch_id_pointer: 1,
                is_active: false,
                total_shares: Decimal::from_ratio(5000_u128, 1_u128),
                current_undelegated_shares: Decimal::zero(),
                global_airdrop_pointer: vec![],
                total_airdrops_accumulated: vec![],
                shares_per_token_ratio: Decimal::from_ratio(10_u128, 1_u128),
            },
        );

        let res = execute(
            deps.as_mut(),
            env.clone(),
            mock_info("creator", &[]),
            ExecuteMsg::UndelegateFromStrategies {
                strategies: vec!["sid1".to_string(), "sid2".to_string(), "sid3".to_string()],
            },
        )
        .unwrap();
        assert_eq!(res.attributes.len(), 2);
        assert!(check_equal_vec(
            res.attributes,
            vec![
                Attribute {
                    key: "failed_strategies".to_string(),
                    value: "".to_string()
                },
                Attribute {
                    key: "strategies_with_no_undelegations".to_string(),
                    value: "sid3".to_string()
                }
            ]
        ));
        assert_eq!(res.messages.len(), 2);
        assert!(check_equal_vec(
            res.messages,
            vec![
                SubMsg::new(WasmMsg::Execute {
                    contract_addr: String::from(sic1_address.clone()),
                    msg: to_binary(&sic_execute_msg::UndelegateRewards {
                        amount: Uint128::new(100_u128),
                    })
                    .unwrap(),
                    funds: vec![],
                }),
                SubMsg::new(WasmMsg::Execute {
                    contract_addr: String::from(sic2_address.clone()),
                    msg: to_binary(&sic_execute_msg::UndelegateRewards {
                        amount: Uint128::new(200_u128),
                    })
                    .unwrap(),
                    funds: vec![],
                }),
            ]
        ));
        let sid1_strategy_info_opt = STRATEGY_MAP
            .may_load(deps.as_mut().storage, "sid1")
            .unwrap();
        assert_ne!(sid1_strategy_info_opt, None);
        let sid1_strategy_info = sid1_strategy_info_opt.unwrap();
        assert_eq!(sid1_strategy_info.undelegation_batch_id_pointer, 5);
        assert_eq!(
            sid1_strategy_info.current_undelegated_shares,
            Decimal::zero()
        );
        let sid2_strategy_info_opt = STRATEGY_MAP
            .may_load(deps.as_mut().storage, "sid2")
            .unwrap();
        assert_ne!(sid2_strategy_info_opt, None);
        let sid2_strategy_info = sid2_strategy_info_opt.unwrap();
        assert_eq!(sid2_strategy_info.undelegation_batch_id_pointer, 5);
        assert_eq!(
            sid2_strategy_info.current_undelegated_shares,
            Decimal::zero()
        );
        let undelegation_batch_sid1_opt = UNDELEGATION_BATCH_MAP
            .may_load(deps.as_mut().storage, (U64Key::new(4), "sid1"))
            .unwrap();
        let undelegation_batch_sid2_opt = UNDELEGATION_BATCH_MAP
            .may_load(deps.as_mut().storage, (U64Key::new(4), "sid2"))
            .unwrap();
        assert_ne!(undelegation_batch_sid1_opt, None);
        assert_ne!(undelegation_batch_sid2_opt, None);
        let undelegation_batch_sid1 = undelegation_batch_sid1_opt.unwrap();
        let undelegation_batch_sid2 = undelegation_batch_sid2_opt.unwrap();
        assert_eq!(
            undelegation_batch_sid1,
            BatchUndelegationRecord {
                amount: Uint128::new(100_u128),
                shares: Decimal::from_ratio(1000_u128, 1_u128),
                unbonding_slashing_ratio: Decimal::one(),
                undelegation_s_t_ratio: Decimal::from_ratio(10_u128, 1_u128),
                create_time: env.block.time,
                est_release_time: env.block.time.plus_seconds(
                    sid1_strategy_info.unbonding_period + sid1_strategy_info.unbonding_buffer
                ),
                slashing_checked: false
            }
        );
        assert_eq!(
            undelegation_batch_sid2,
            BatchUndelegationRecord {
                amount: Uint128::new(200_u128),
                shares: Decimal::from_ratio(2000_u128, 1_u128),
                unbonding_slashing_ratio: Decimal::one(),
                undelegation_s_t_ratio: Decimal::from_ratio(10_u128, 1_u128),
                create_time: env.block.time,
                est_release_time: env.block.time.plus_seconds(
                    sid2_strategy_info.unbonding_period + sid2_strategy_info.unbonding_buffer
                ),
                slashing_checked: false
            }
        );
    }

    #[test]
    fn test_try_withdraw_rewards_fail() {
        let mut deps = mock_dependencies(&[]);
        let info = mock_info("creator", &[]);
        let env = mock_env();

        let res = instantiate_contract(
            &mut deps,
            &info,
            &env,
            Some(String::from("uluna")),
            Some(String::from("pools_contract")),
        );

        let user1 = Addr::unchecked("user1");

        /*
            Test - 1. Strategy info does not exist
        */
        let mut err = execute(
            deps.as_mut(),
            env.clone(),
            mock_info(user1.as_str(), &[]),
            ExecuteMsg::WithdrawRewards {
                undelegation_id: "123".to_string(),
                strategy_name: "sid1".to_string(),
                amount: Default::default(),
            },
        )
        .unwrap_err();
        assert!(matches!(
            err,
            ContractError::StrategyInfoDoesNotExist(String { .. })
        ));

        /*
            Test - 2. User reward info does not exist
        */
        STRATEGY_MAP.save(
            deps.as_mut().storage,
            "sid1",
            &StrategyInfo::default("sid1".to_string()),
        );
        let mut err = execute(
            deps.as_mut(),
            env.clone(),
            mock_info(user1.as_str(), &[]),
            ExecuteMsg::WithdrawRewards {
                undelegation_id: "123".to_string(),
                strategy_name: "sid1".to_string(),
                amount: Default::default(),
            },
        )
        .unwrap_err();
        assert!(matches!(err, ContractError::UserRewardInfoDoesNotExist {}));

        /*
            Test - 3. User undelegation record does not exist
        */
        STRATEGY_MAP.save(
            deps.as_mut().storage,
            "sid1",
            &StrategyInfo::default("sid1".to_string()),
        );
        USER_REWARD_INFO_MAP.save(deps.as_mut().storage, &user1, &UserRewardInfo::default());
        let mut err = execute(
            deps.as_mut(),
            env.clone(),
            mock_info(user1.as_str(), &[]),
            ExecuteMsg::WithdrawRewards {
                undelegation_id: "123".to_string(),
                strategy_name: "sid1".to_string(),
                amount: Default::default(),
            },
        )
        .unwrap_err();
        assert!(matches!(err, ContractError::UndelegationRecordNotFound {}));

        /*
            Test - 3. Undelegation batch not found
        */
        STRATEGY_MAP.save(
            deps.as_mut().storage,
            "sid1",
            &StrategyInfo::default("sid1".to_string()),
        );
        USER_REWARD_INFO_MAP.save(
            deps.as_mut().storage,
            &user1,
            &UserRewardInfo {
                user_portfolio: vec![],
                strategies: vec![UserStrategyInfo {
                    strategy_name: "sid1".to_string(),
                    shares: Decimal::from_ratio(1000_u128, 1_u128),
                    airdrop_pointer: vec![],
                }],
                pending_airdrops: vec![],
                undelegation_records: vec![UserUndelegationRecord {
                    id: Timestamp::from_seconds(123),
                    amount: Uint128::new(100_u128),
                    shares: Default::default(),
                    strategy_name: "sid1".to_string(),
                    undelegation_batch_id: 3,
                }],
                pending_rewards: Uint128::zero(),
            },
        );
        let mut err = execute(
            deps.as_mut(),
            env.clone(),
            mock_info(user1.as_str(), &[]),
            ExecuteMsg::WithdrawRewards {
                undelegation_id: "123000000000".to_string(),
                strategy_name: "sid1".to_string(),
                amount: Uint128::new(100_u128),
            },
        )
        .unwrap_err();
        assert!(matches!(err, ContractError::UndelegationBatchNotFound {}));

        /*
           Test - 4. Undelegation batch in unbonding period
        */
        STRATEGY_MAP.save(
            deps.as_mut().storage,
            "sid1",
            &StrategyInfo::default("sid1".to_string()),
        );
        USER_REWARD_INFO_MAP.save(
            deps.as_mut().storage,
            &user1,
            &UserRewardInfo {
                user_portfolio: vec![],
                strategies: vec![UserStrategyInfo {
                    strategy_name: "sid1".to_string(),
                    shares: Decimal::from_ratio(1000_u128, 1_u128),
                    airdrop_pointer: vec![],
                }],
                pending_airdrops: vec![],
                undelegation_records: vec![UserUndelegationRecord {
                    id: Timestamp::from_seconds(123),
                    amount: Uint128::new(100_u128),
                    shares: Default::default(),
                    strategy_name: "sid1".to_string(),
                    undelegation_batch_id: 3,
                }],
                pending_rewards: Uint128::zero(),
            },
        );
        UNDELEGATION_BATCH_MAP.save(
            deps.as_mut().storage,
            (U64Key::new(3), "sid1"),
            &BatchUndelegationRecord {
                amount: Uint128::new(400_u128),
                shares: Default::default(),
                unbonding_slashing_ratio: Decimal::from_ratio(3_u128, 4_u128),
                undelegation_s_t_ratio: Default::default(),
                create_time: Timestamp::from_seconds(150),
                est_release_time: Timestamp::from_seconds(1831013565),
                slashing_checked: false,
            },
        );
        let mut err = execute(
            deps.as_mut(),
            env.clone(),
            mock_info(user1.as_str(), &[]),
            ExecuteMsg::WithdrawRewards {
                undelegation_id: "123000000000".to_string(),
                strategy_name: "sid1".to_string(),
                amount: Uint128::new(100_u128),
            },
        )
        .unwrap_err();
        assert!(matches!(
            err,
            ContractError::UndelegationInUnbondingPeriod {}
        ));

        /*
           Test - 5. Undelegation slashing not checked
        */
        STRATEGY_MAP.save(
            deps.as_mut().storage,
            "sid1",
            &StrategyInfo::default("sid1".to_string()),
        );
        USER_REWARD_INFO_MAP.save(
            deps.as_mut().storage,
            &user1,
            &UserRewardInfo {
                user_portfolio: vec![],
                strategies: vec![UserStrategyInfo {
                    strategy_name: "sid1".to_string(),
                    shares: Decimal::from_ratio(1000_u128, 1_u128),
                    airdrop_pointer: vec![],
                }],
                pending_airdrops: vec![],
                undelegation_records: vec![UserUndelegationRecord {
                    id: Timestamp::from_seconds(123),
                    amount: Uint128::new(100_u128),
                    shares: Default::default(),
                    strategy_name: "sid1".to_string(),
                    undelegation_batch_id: 3,
                }],
                pending_rewards: Uint128::zero(),
            },
        );
        UNDELEGATION_BATCH_MAP.save(
            deps.as_mut().storage,
            (U64Key::new(3), "sid1"),
            &BatchUndelegationRecord {
                amount: Uint128::new(400_u128),
                shares: Default::default(),
                unbonding_slashing_ratio: Decimal::from_ratio(3_u128, 4_u128),
                undelegation_s_t_ratio: Default::default(),
                create_time: Timestamp::from_seconds(150),
                est_release_time: Timestamp::from_seconds(150 + 7200),
                slashing_checked: false,
            },
        );
        let mut err = execute(
            deps.as_mut(),
            env.clone(),
            mock_info(user1.as_str(), &[]),
            ExecuteMsg::WithdrawRewards {
                undelegation_id: "123000000000".to_string(),
                strategy_name: "sid1".to_string(),
                amount: Uint128::new(100_u128),
            },
        )
        .unwrap_err();
        assert!(matches!(err, ContractError::SlashingNotChecked {}));
    }

    #[test]
    fn test__try_withdraw_rewards_success() {
        let mut deps = mock_dependencies(&[]);
        let info = mock_info("creator", &[]);
        let env = mock_env();

        let res = instantiate_contract(
            &mut deps,
            &info,
            &env,
            Some(String::from("uluna")),
            Some(String::from("pools_contract")),
        );

        let user1 = Addr::unchecked("user1");
        let sic1_address = Addr::unchecked("sic1_address");

        /*
           Test - 1. User has only 1 undelegation record
        */
        STRATEGY_MAP.save(
            deps.as_mut().storage,
            "sid1",
            &StrategyInfo::new("sid1".to_string(), sic1_address.clone(), None, None),
        );
        USER_REWARD_INFO_MAP.save(
            deps.as_mut().storage,
            &user1,
            &UserRewardInfo {
                user_portfolio: vec![],
                strategies: vec![UserStrategyInfo {
                    strategy_name: "sid1".to_string(),
                    shares: Decimal::from_ratio(5000_u128, 1_u128),
                    airdrop_pointer: vec![],
                }],
                pending_airdrops: vec![],
                undelegation_records: vec![UserUndelegationRecord {
                    id: Timestamp::from_seconds(123),
                    amount: Uint128::new(100_u128),
                    shares: Decimal::from_ratio(1000_u128, 1_u128),
                    strategy_name: "sid1".to_string(),
                    undelegation_batch_id: 5,
                }],
                pending_rewards: Uint128::zero(),
            },
        );
        UNDELEGATION_BATCH_MAP.save(
            deps.as_mut().storage,
            (U64Key::new(5), "sid1"),
            &BatchUndelegationRecord {
                amount: Uint128::new(400_u128),
                shares: Decimal::from_ratio(4000_u128, 1_u128),
                unbonding_slashing_ratio: Decimal::from_ratio(3_u128, 4_u128),
                undelegation_s_t_ratio: Decimal::from_ratio(10_u128, 1_u128),
                create_time: Timestamp::from_seconds(150),
                est_release_time: Timestamp::from_seconds(150 + 7200),
                slashing_checked: true,
            },
        );
        let res = execute(
            deps.as_mut(),
            env.clone(),
            mock_info(user1.as_str(), &[]),
            ExecuteMsg::WithdrawRewards {
                undelegation_id: "123000000000".to_string(),
                strategy_name: "sid1".to_string(),
                amount: Uint128::new(100_u128),
            },
        )
        .unwrap();

        assert_eq!(res.messages.len(), 1);
        assert!(check_equal_vec(
            res.messages,
            vec![SubMsg::new(BankMsg::Send {
                to_address: String::from(user1.clone()),
                amount: vec![Coin::new(75_u128, "uluna".to_string())]
            })]
        ));
        let state_response: GetStateResponse =
            from_binary(&query(deps.as_ref(), env.clone(), QueryMsg::GetState {}).unwrap())
                .unwrap();
        let user1_reward_info_opt = USER_REWARD_INFO_MAP
            .may_load(deps.as_mut().storage, &user1)
            .unwrap();
        assert_ne!(user1_reward_info_opt, None);
        let user1_reward_info = user1_reward_info_opt.unwrap();
        assert_eq!(user1_reward_info.undelegation_records.len(), 0);

        /*
           Test - 2. User has multiple undelegation records.
        */
        STRATEGY_MAP.save(
            deps.as_mut().storage,
            "sid1",
            &StrategyInfo::new("sid1".to_string(), sic1_address.clone(), None, None),
        );
        USER_REWARD_INFO_MAP.save(
            deps.as_mut().storage,
            &user1,
            &UserRewardInfo {
                user_portfolio: vec![],
                strategies: vec![
                    UserStrategyInfo {
                        strategy_name: "sid1".to_string(),
                        shares: Decimal::from_ratio(5000_u128, 1_u128),
                        airdrop_pointer: vec![],
                    },
                    UserStrategyInfo {
                        strategy_name: "sid2".to_string(),
                        shares: Decimal::from_ratio(5000_u128, 1_u128),
                        airdrop_pointer: vec![],
                    },
                ],
                pending_airdrops: vec![],
                undelegation_records: vec![
                    UserUndelegationRecord {
                        id: Timestamp::from_seconds(123),
                        amount: Uint128::new(100_u128),
                        shares: Decimal::from_ratio(1000_u128, 1_u128),
                        strategy_name: "sid1".to_string(),
                        undelegation_batch_id: 5,
                    },
                    UserUndelegationRecord {
                        id: Timestamp::from_seconds(126),
                        amount: Uint128::new(100_u128),
                        shares: Decimal::from_ratio(1000_u128, 1_u128),
                        strategy_name: "sid2".to_string(),
                        undelegation_batch_id: 6,
                    },
                ],
                pending_rewards: Uint128::zero(),
            },
        );
        UNDELEGATION_BATCH_MAP.save(
            deps.as_mut().storage,
            (U64Key::new(5), "sid1"),
            &BatchUndelegationRecord {
                amount: Uint128::new(400_u128),
                shares: Decimal::from_ratio(4000_u128, 1_u128),
                unbonding_slashing_ratio: Decimal::from_ratio(3_u128, 4_u128),
                undelegation_s_t_ratio: Decimal::from_ratio(10_u128, 1_u128),
                create_time: Timestamp::from_seconds(150),
                est_release_time: Timestamp::from_seconds(150 + 7200),
                slashing_checked: true,
            },
        );
        let res = execute(
            deps.as_mut(),
            env.clone(),
            mock_info(user1.as_str(), &[]),
            ExecuteMsg::WithdrawRewards {
                undelegation_id: "123000000000".to_string(),
                strategy_name: "sid1".to_string(),
                amount: Uint128::new(100_u128),
            },
        )
        .unwrap();

        assert_eq!(res.messages.len(), 1);
        assert!(check_equal_vec(
            res.messages,
            vec![SubMsg::new(BankMsg::Send {
                to_address: String::from(user1.clone()),
                amount: vec![Coin::new(75_u128, "uluna".to_string())]
            })]
        ));
        let state_response: GetStateResponse =
            from_binary(&query(deps.as_ref(), env.clone(), QueryMsg::GetState {}).unwrap())
                .unwrap();
        let user1_reward_info_opt = USER_REWARD_INFO_MAP
            .may_load(deps.as_mut().storage, &user1)
            .unwrap();
        assert_ne!(user1_reward_info_opt, None);
        let user1_reward_info = user1_reward_info_opt.unwrap();
        assert_eq!(user1_reward_info.undelegation_records.len(), 1);
        assert!(check_equal_vec(
            user1_reward_info.undelegation_records,
            vec![UserUndelegationRecord {
                id: Timestamp::from_seconds(126),
                amount: Uint128::new(100_u128),
                shares: Decimal::from_ratio(1000_u128, 1_u128),
                strategy_name: "sid2".to_string(),
                undelegation_batch_id: 6,
            }]
        ));
    }

    #[test]
    fn test__try_undelegate_user_rewards_fail() {
        let mut deps = mock_dependencies(&[]);
        let info = mock_info("creator", &[]);
=======
                current_rewards_in_scc: Uint128::zero(),
                total_accumulated_airdrops: vec![]
            }
        );
        // query the config
        let config_response: GetConfigResponse =
            from_binary(&query(deps.as_ref(), env.clone(), QueryMsg::GetConfig {}).unwrap())
                .unwrap();
        assert_ne!(config_response.config, None);
        let config = config_response.config.unwrap();
        assert_eq!(
            config,
            Config {
                default_user_portfolio: vec![]
            }
        )
    }

    #[test]
    fn test__query_strategies_list() {
        let mut deps = mock_dependencies(&[]);
        let info = mock_info("creator", &coins(1000, "earth"));
>>>>>>> 589ab66f
        let env = mock_env();

        let res = instantiate_contract(
            &mut deps,
            &info,
            &env,
            Some(String::from("uluna")),
            Some(String::from("pools_contract")),
<<<<<<< HEAD
        );

        let user1 = Addr::unchecked("user1");
        let sic1_address = Addr::unchecked("sic1_address");

        /*
           Test - 1. Zero funds undelegations
        */
        let mut err = execute(
            deps.as_mut(),
            env.clone(),
            mock_info(user1.as_str(), &[]),
            ExecuteMsg::UndelegateRewards {
                amount: Uint128::zero(),
                strategy_name: "sid1".to_string(),
            },
        )
        .unwrap_err();
        assert!(matches!(err, ContractError::CannotUndelegateZeroFunds {}));

        /*
           Test - 2. Strategy info does not exist
        */
        let mut err = execute(
            deps.as_mut(),
            env.clone(),
            mock_info(user1.as_str(), &[]),
            ExecuteMsg::UndelegateRewards {
                amount: Uint128::new(100_u128),
                strategy_name: "sid1".to_string(),
            },
        )
        .unwrap_err();
        assert!(matches!(
            err,
            ContractError::StrategyInfoDoesNotExist(String { .. })
        ));

        /*
           Test - 3. User reward info does not exist
=======
            None,
        );

        /*
            Test - 1. No strategies
        */
        let strategies_list_response: GetStrategiesListResponse = from_binary(
            &query(deps.as_ref(), env.clone(), QueryMsg::GetStrategiesList {}).unwrap(),
        )
        .unwrap();
        assert_ne!(strategies_list_response.strategies_list, None);
        let strategies_list = strategies_list_response.strategies_list.unwrap();
        assert_eq!(strategies_list.len(), 0);

        /*
           Test - 2. 5 strategies
>>>>>>> 589ab66f
        */
        STRATEGY_MAP.save(
            deps.as_mut().storage,
            "sid1",
            &StrategyInfo::default("sid1".to_string()),
        );
<<<<<<< HEAD
        let mut err = execute(
            deps.as_mut(),
            env.clone(),
            mock_info(user1.as_str(), &[]),
            ExecuteMsg::UndelegateRewards {
                amount: Uint128::new(100_u128),
                strategy_name: "sid1".to_string(),
            },
        )
        .unwrap_err();
        assert!(matches!(err, ContractError::UserRewardInfoDoesNotExist {}));

        /*
           Test - 4. User did not deposit to strategy
        */
        STRATEGY_MAP.save(
            deps.as_mut().storage,
            "sid1",
            &StrategyInfo::default("sid1".to_string()),
        );
        USER_REWARD_INFO_MAP.save(deps.as_mut().storage, &user1, &UserRewardInfo::default());
        let mut err = execute(
            deps.as_mut(),
            env.clone(),
            mock_info(user1.as_str(), &[]),
            ExecuteMsg::UndelegateRewards {
                amount: Uint128::new(100_u128),
                strategy_name: "sid1".to_string(),
            },
        )
        .unwrap_err();
        assert!(matches!(err, ContractError::UserNotInStrategy {}));

        /*
           Test - 5. User did not have enough shares to undelegate
        */
        let mut contracts_to_token: HashMap<Addr, Uint128> = HashMap::new();
        contracts_to_token.insert(sic1_address.clone(), Uint128::new(0_u128));
        deps.querier.update_wasm(Some(contracts_to_token), None);

        STRATEGY_MAP.save(
            deps.as_mut().storage,
            "sid1",
            &StrategyInfo {
                name: "".to_string(),
                sic_contract_address: sic1_address.clone(),
                unbonding_period: 3600,
                unbonding_buffer: 3600,
                undelegation_batch_id_pointer: 0,
                reconciled_batch_id_pointer: 0,
                is_active: true,
                total_shares: Decimal::from_ratio(5000_u128, 1_u128),
                current_undelegated_shares: Default::default(),
                global_airdrop_pointer: vec![],
                total_airdrops_accumulated: vec![],
                shares_per_token_ratio: Decimal::from_ratio(10_u128, 1_u128),
            },
        );
        USER_REWARD_INFO_MAP.save(
            deps.as_mut().storage,
            &user1,
            &UserRewardInfo {
                user_portfolio: vec![],
                strategies: vec![UserStrategyInfo {
                    strategy_name: "sid1".to_string(),
                    shares: Decimal::from_ratio(3000_u128, 1_u128),
                    airdrop_pointer: vec![],
                }],
                pending_airdrops: vec![],
                undelegation_records: vec![],
                pending_rewards: Uint128::zero(),
            },
        );

        let mut err = execute(
            deps.as_mut(),
            env.clone(),
            mock_info(user1.as_str(), &[]),
            ExecuteMsg::UndelegateRewards {
                amount: Uint128::new(400_u128),
                strategy_name: "sid1".to_string(),
            },
        )
        .unwrap_err();
        assert!(matches!(
            err,
            ContractError::UserDoesNotHaveEnoughRewards {}
        ));
    }

    #[test]
    fn test__try_undelegate_user_rewards_success() {
        let mut deps = mock_dependencies(&[]);
        let info = mock_info("creator", &[]);
        let env = mock_env();

        let res = instantiate_contract(
            &mut deps,
            &info,
            &env,
            Some(String::from("uluna")),
            Some(String::from("pools_contract")),
        );

        let user1 = Addr::unchecked("user1");
        let sic1_address = Addr::unchecked("sic1_address");
        let sic2_address = Addr::unchecked("sic2_address");

        /*
           Test - 1. User undelegates for the first time from a strategy
        */
        let mut contracts_to_token: HashMap<Addr, Uint128> = HashMap::new();
        contracts_to_token.insert(sic1_address.clone(), Uint128::new(0_u128));
        deps.querier.update_wasm(Some(contracts_to_token), None);

        STRATEGY_MAP.save(
            deps.as_mut().storage,
            "sid1",
            &StrategyInfo {
                name: "".to_string(),
                sic_contract_address: sic1_address.clone(),
                unbonding_period: 3600,
                unbonding_buffer: 3600,
                undelegation_batch_id_pointer: 0,
                reconciled_batch_id_pointer: 0,
                is_active: true,
                total_shares: Decimal::from_ratio(5000_u128, 1_u128),
                current_undelegated_shares: Decimal::zero(),
                global_airdrop_pointer: vec![
                    DecCoin::new(Decimal::from_ratio(200_u128, 5000_u128), "anc".to_string()),
                    DecCoin::new(Decimal::from_ratio(400_u128, 5000_u128), "mir".to_string()),
                ],
                total_airdrops_accumulated: vec![],
                shares_per_token_ratio: Decimal::from_ratio(10_u128, 1_u128),
            },
        );
        USER_REWARD_INFO_MAP.save(
            deps.as_mut().storage,
            &user1,
            &UserRewardInfo {
                user_portfolio: vec![],
                strategies: vec![UserStrategyInfo {
                    strategy_name: "sid1".to_string(),
                    shares: Decimal::from_ratio(3000_u128, 1_u128),
                    airdrop_pointer: vec![],
                }],
                pending_airdrops: vec![],
                undelegation_records: vec![],
                pending_rewards: Uint128::zero(),
            },
        );

        let res = execute(
            deps.as_mut(),
            env.clone(),
            mock_info(user1.as_str(), &[]),
            ExecuteMsg::UndelegateRewards {
                amount: Uint128::new(200_u128),
                strategy_name: "sid1".to_string(),
            },
        )
        .unwrap();
        let sid1_strategy_info_opt = STRATEGY_MAP
            .may_load(deps.as_mut().storage, "sid1")
            .unwrap();
        assert_ne!(sid1_strategy_info_opt, None);
        let sid1_strategy_info = sid1_strategy_info_opt.unwrap();
        assert_eq!(
            sid1_strategy_info.current_undelegated_shares,
            Decimal::from_ratio(2000_u128, 1_u128)
        );

        let user1_reward_info_opt = USER_REWARD_INFO_MAP
            .may_load(deps.as_mut().storage, &user1)
            .unwrap();
        assert_ne!(user1_reward_info_opt, None);
        let user1_reward_info = user1_reward_info_opt.unwrap();
        assert!(check_equal_vec(
            user1_reward_info.strategies,
            vec![UserStrategyInfo {
                strategy_name: "sid1".to_string(),
                shares: Decimal::from_ratio(1000_u128, 1_u128),
                airdrop_pointer: vec![
                    DecCoin::new(Decimal::from_ratio(200_u128, 5000_u128), "anc".to_string()),
                    DecCoin::new(Decimal::from_ratio(400_u128, 5000_u128), "mir".to_string()),
                ]
            }]
        ));
        assert!(check_equal_vec(
            user1_reward_info.pending_airdrops,
            vec![
                Coin::new(120_u128, "anc".to_string()),
                Coin::new(240_u128, "mir".to_string())
            ]
        ));
        assert!(check_equal_vec(
            user1_reward_info.undelegation_records,
            vec![UserUndelegationRecord {
                id: env.block.time,
                amount: Uint128::new(200_u128),
                shares: Decimal::from_ratio(2000_u128, 1_u128),
                strategy_name: "sid1".to_string(),
                undelegation_batch_id: 0
            }]
        ));

        /*
           Test - 2. User undelegates again in the same blocktime
        */
        STRATEGY_MAP.save(
            deps.as_mut().storage,
            "sid1",
            &StrategyInfo {
                name: "".to_string(),
                sic_contract_address: sic1_address.clone(),
                unbonding_period: 3600,
                unbonding_buffer: 3600,
                undelegation_batch_id_pointer: 0,
                reconciled_batch_id_pointer: 0,
                is_active: true,
                total_shares: Decimal::from_ratio(3000_u128, 1_u128),
                current_undelegated_shares: Decimal::from_ratio(2000_u128, 1_u128),
                global_airdrop_pointer: vec![
                    DecCoin::new(Decimal::from_ratio(200_u128, 5000_u128), "anc".to_string()),
                    DecCoin::new(Decimal::from_ratio(400_u128, 5000_u128), "mir".to_string()),
                ],
                total_airdrops_accumulated: vec![],
                shares_per_token_ratio: Decimal::from_ratio(10_u128, 1_u128),
            },
        );
        USER_REWARD_INFO_MAP.save(
            deps.as_mut().storage,
            &user1,
            &UserRewardInfo {
                user_portfolio: vec![],
                strategies: vec![UserStrategyInfo {
                    strategy_name: "sid1".to_string(),
                    shares: Decimal::from_ratio(1000_u128, 1_u128),
                    airdrop_pointer: vec![
                        DecCoin::new(Decimal::from_ratio(200_u128, 5000_u128), "anc".to_string()),
                        DecCoin::new(Decimal::from_ratio(400_u128, 5000_u128), "mir".to_string()),
                    ],
                }],
                pending_airdrops: vec![
                    Coin::new(120_u128, "anc".to_string()),
                    Coin::new(240_u128, "mir".to_string()),
                ],
                undelegation_records: vec![UserUndelegationRecord {
                    id: env.block.time,
                    amount: Uint128::new(200_u128),
                    shares: Decimal::from_ratio(2000_u128, 1_u128),
                    strategy_name: "sid1".to_string(),
                    undelegation_batch_id: 0,
                }],
                pending_rewards: Uint128::zero(),
            },
        );

        let res = execute(
            deps.as_mut(),
            env.clone(),
            mock_info(user1.as_str(), &[]),
            ExecuteMsg::UndelegateRewards {
                amount: Uint128::new(50_u128),
                strategy_name: "sid1".to_string(),
            },
        )
        .unwrap();
        let sid1_strategy_info_opt = STRATEGY_MAP
            .may_load(deps.as_mut().storage, "sid1")
            .unwrap();
        assert_ne!(sid1_strategy_info_opt, None);
        let sid1_strategy_info = sid1_strategy_info_opt.unwrap();
        assert_eq!(
            sid1_strategy_info.current_undelegated_shares,
            Decimal::from_ratio(2500_u128, 1_u128)
        );

        let user1_reward_info_opt = USER_REWARD_INFO_MAP
            .may_load(deps.as_mut().storage, &user1)
            .unwrap();
        assert_ne!(user1_reward_info_opt, None);
        let user1_reward_info = user1_reward_info_opt.unwrap();
        assert!(check_equal_vec(
            user1_reward_info.strategies,
            vec![UserStrategyInfo {
                strategy_name: "sid1".to_string(),
                shares: Decimal::from_ratio(500_u128, 1_u128),
                airdrop_pointer: vec![
                    DecCoin::new(Decimal::from_ratio(200_u128, 5000_u128), "anc".to_string()),
                    DecCoin::new(Decimal::from_ratio(400_u128, 5000_u128), "mir".to_string()),
                ]
            }]
        ));
        assert!(check_equal_vec(
            user1_reward_info.pending_airdrops,
            vec![
                Coin::new(120_u128, "anc".to_string()),
                Coin::new(240_u128, "mir".to_string())
            ]
        ));
        assert!(check_equal_vec(
            user1_reward_info.undelegation_records,
            vec![
                UserUndelegationRecord {
                    id: env.block.time,
                    amount: Uint128::new(200_u128),
                    shares: Decimal::from_ratio(2000_u128, 1_u128),
                    strategy_name: "sid1".to_string(),
                    undelegation_batch_id: 0
                },
                UserUndelegationRecord {
                    id: env.block.time,
                    amount: Uint128::new(50_u128),
                    shares: Decimal::from_ratio(500_u128, 1_u128),
                    strategy_name: "sid1".to_string(),
                    undelegation_batch_id: 0
                },
            ]
        ));
    }

    #[test]
    fn test__try_claim_airdrops_fail() {
        let mut deps = mock_dependencies(&[]);
        let info = mock_info("creator", &coins(1000, "earth"));
        let env = mock_env();

        let res = instantiate_contract(
            &mut deps,
            &info,
            &env,
            Some(String::from("uluna")),
            Some(String::from("pools_contract")),
        );

        fn get_airdrop_claim_msg() -> Binary {
            Binary::from(vec![1, 2, 3, 4, 5, 6, 7, 8, 9])
        }

        /*
           Test - 1. Unauthorized
        */
        let mut err = execute(
            deps.as_mut(),
            env.clone(),
            mock_info("not-creator", &[]),
            ExecuteMsg::ClaimAirdrops {
                strategy_name: "sid".to_string(),
                amount: Uint128::new(100_u128),
                denom: "anc".to_string(),
                claim_msg: get_airdrop_claim_msg(),
            },
        )
        .unwrap_err();
        assert!(matches!(err, ContractError::Unauthorized {}));

        /*
           Test - 2. Unregistered airdrop
        */
        let mut err = execute(
            deps.as_mut(),
            env.clone(),
            mock_info("creator", &[]),
            ExecuteMsg::ClaimAirdrops {
                strategy_name: "sid".to_string(),
                amount: Uint128::new(100_u128),
                denom: "anc".to_string(),
                claim_msg: get_airdrop_claim_msg(),
            },
        )
        .unwrap_err();
        assert!(matches!(err, ContractError::AirdropNotRegistered {}));

        /*
           Test - 3. Non-existent strategy
        */
        CW20_TOKEN_CONTRACTS_REGISTRY.save(
            deps.as_mut().storage,
            "anc".to_string(),
            &Cw20TokenContractsInfo {
                airdrop_contract: Addr::unchecked("abc"),
                cw20_token_contract: Addr::unchecked("def"),
            },
        );

        let mut err = execute(
            deps.as_mut(),
            env.clone(),
            mock_info("creator", &[]),
            ExecuteMsg::ClaimAirdrops {
                strategy_name: "sid".to_string(),
                amount: Uint128::new(100_u128),
                denom: "anc".to_string(),
                claim_msg: get_airdrop_claim_msg(),
            },
        )
        .unwrap_err();
        assert!(matches!(
            err,
            ContractError::StrategyInfoDoesNotExist(String { .. })
        ));
    }

    #[test]
    fn test__try_claim_airdrops_success() {
        let mut deps = mock_dependencies(&[]);
        let info = mock_info("creator", &coins(1000, "earth"));
        let env = mock_env();

        let res = instantiate_contract(
            &mut deps,
            &info,
            &env,
            Some(String::from("uluna")),
            Some(String::from("pools_contract")),
        );

        let anc_cw20_contract: Addr = Addr::unchecked("anc-cw20-contract");
        let mir_cw20_contract: Addr = Addr::unchecked("mir-cw20-contract");
        let anc_airdrop_contract: Addr = Addr::unchecked("anc-airdrop-contract");
        let mir_airdrop_contract: Addr = Addr::unchecked("mir-airdrop-contract");

        let sic_contract: Addr = Addr::unchecked("sic-contract");

        fn get_airdrop_claim_msg() -> Binary {
            Binary::from(vec![1, 2, 3, 4, 5, 6, 7, 8, 9])
        }

        CW20_TOKEN_CONTRACTS_REGISTRY.save(
            deps.as_mut().storage,
            "anc".to_string(),
            &Cw20TokenContractsInfo {
                airdrop_contract: anc_airdrop_contract.clone(),
                cw20_token_contract: anc_cw20_contract.clone(),
            },
        );
        CW20_TOKEN_CONTRACTS_REGISTRY.save(
            deps.as_mut().storage,
            "mir".to_string(),
            &Cw20TokenContractsInfo {
                airdrop_contract: mir_airdrop_contract.clone(),
                cw20_token_contract: mir_cw20_contract.clone(),
            },
        );

        /*
           Test - 1. Claiming airdrops from the sic for the first time
        */
        let mut strategy_info =
            StrategyInfo::new("sid".to_string(), sic_contract.clone(), None, None);
        strategy_info.total_shares = Decimal::from_ratio(100_000_000_u128, 1_u128);
        STRATEGY_MAP.save(deps.as_mut().storage, "sid", &strategy_info);

        let res = execute(
            deps.as_mut(),
            env.clone(),
            mock_info("creator", &[]),
            ExecuteMsg::ClaimAirdrops {
                strategy_name: "sid".to_string(),
                amount: Uint128::new(100_u128),
                denom: "anc".to_string(),
                claim_msg: get_airdrop_claim_msg(),
            },
        )
        .unwrap();

        assert_eq!(res.messages.len(), 1);
        assert_eq!(
            res.messages,
            vec![SubMsg::new(WasmMsg::Execute {
                contract_addr: String::from(sic_contract.clone()),
                msg: to_binary(&sic_execute_msg::ClaimAirdrops {
                    airdrop_token_contract: anc_airdrop_contract.clone(),
                    cw20_token_contract: anc_cw20_contract.clone(),
                    airdrop_token: "anc".to_string(),
                    amount: Uint128::new(100_u128),
                    claim_msg: get_airdrop_claim_msg(),
                })
                .unwrap(),
                funds: vec![]
            })]
        );

        let state_response: GetStateResponse =
            from_binary(&query(deps.as_ref(), env.clone(), QueryMsg::GetState {}).unwrap())
                .unwrap();
        assert_ne!(state_response.state, None);
        let state = state_response.state.unwrap();
        assert_eq!(
            state.total_accumulated_airdrops,
            vec![Coin::new(100_u128, "anc".to_string())]
        );

        let strategy_info_opt = STRATEGY_MAP.may_load(deps.as_mut().storage, "sid").unwrap();
        assert_ne!(strategy_info_opt, None);
        let strategy_info = strategy_info_opt.unwrap();
        assert_eq!(
            strategy_info.total_airdrops_accumulated,
            vec![Coin::new(100_u128, "anc".to_string())]
        );
        assert_eq!(
            strategy_info.global_airdrop_pointer,
            vec![DecCoin::new(
                Decimal::from_ratio(100_u128, 100_000_000_u128),
                "anc".to_string()
            )]
        );

        /*
            Test - 2. Claiming airdrops a mir airdrop with anc airdrop
        */
        let mut strategy_info =
            StrategyInfo::new("sid".to_string(), sic_contract.clone(), None, None);
        strategy_info.total_shares = Decimal::from_ratio(100_000_000_u128, 1_u128);
        strategy_info.global_airdrop_pointer = vec![DecCoin::new(
            Decimal::from_ratio(100_u128, 100_000_000_u128),
            "anc".to_string(),
        )];
        strategy_info.total_airdrops_accumulated = vec![Coin::new(100_u128, "anc".to_string())];

        STRATEGY_MAP.save(deps.as_mut().storage, "sid", &strategy_info);

        STATE.update(
            deps.as_mut().storage,
            |mut state| -> Result<_, ContractError> {
                state.total_accumulated_airdrops = vec![
                    Coin::new(200_u128, "anc".to_string()),
                    Coin::new(500_u128, "mir".to_string()),
                ];
                Ok(state)
            },
        );

        let res = execute(
            deps.as_mut(),
            env.clone(),
            mock_info("creator", &[]),
            ExecuteMsg::ClaimAirdrops {
                strategy_name: "sid".to_string(),
                amount: Uint128::new(100_u128),
                denom: "mir".to_string(),
                claim_msg: get_airdrop_claim_msg(),
            },
        )
        .unwrap();

        assert_eq!(res.messages.len(), 1);
        assert_eq!(
            res.messages,
            vec![SubMsg::new(WasmMsg::Execute {
                contract_addr: String::from(sic_contract.clone()),
                msg: to_binary(&sic_execute_msg::ClaimAirdrops {
                    airdrop_token_contract: mir_airdrop_contract.clone(),
                    cw20_token_contract: mir_cw20_contract,
                    airdrop_token: "mir".to_string(),
                    amount: Uint128::new(100_u128),
                    claim_msg: get_airdrop_claim_msg(),
                })
                .unwrap(),
                funds: vec![]
            })]
        );

        let state_response: GetStateResponse =
            from_binary(&query(deps.as_ref(), env.clone(), QueryMsg::GetState {}).unwrap())
                .unwrap();
        assert_ne!(state_response.state, None);
        let state = state_response.state.unwrap();
        assert!(check_equal_vec(
            state.total_accumulated_airdrops,
            vec![
                Coin::new(200_u128, "anc".to_string()),
                Coin::new(600_u128, "mir".to_string())
            ]
        ));

        let strategy_info_opt = STRATEGY_MAP.may_load(deps.as_mut().storage, "sid").unwrap();
        assert_ne!(strategy_info_opt, None);
        let strategy_info = strategy_info_opt.unwrap();
        assert!(check_equal_vec(
            strategy_info.total_airdrops_accumulated,
            vec![
                Coin::new(100_u128, "anc".to_string()),
                Coin::new(100_u128, "mir".to_string())
            ]
        ));
        assert!(check_equal_vec(
            strategy_info.global_airdrop_pointer,
            vec![
                DecCoin::new(
                    Decimal::from_ratio(100_u128, 100_000_000_u128),
                    "anc".to_string()
                ),
                DecCoin::new(
                    Decimal::from_ratio(100_u128, 100_000_000_u128),
                    "mir".to_string()
                )
            ]
        ));
    }

    #[test]
    fn test__try_withdraw_airdrops_fail() {
        let mut deps = mock_dependencies(&[]);
        let info = mock_info("creator", &coins(1000, "earth"));
        let env = mock_env();

        let res = instantiate_contract(
            &mut deps,
            &info,
            &env,
            Some(String::from("uluna")),
            Some(String::from("pools_contract")),
        );

        /*
           Test - 1. User reward info does not exist
        */
        let mut err = execute(
            deps.as_mut(),
            env.clone(),
            mock_info("not-creator", &[]),
            ExecuteMsg::WithdrawAirdrops {},
        )
        .unwrap_err();
        assert!(matches!(err, ContractError::UserRewardInfoDoesNotExist {}));
    }

    #[test]
    fn test__try_withdraw_airdrops_success() {
=======
        STRATEGY_MAP.save(
            deps.as_mut().storage,
            "sid2",
            &StrategyInfo::default("sid2".to_string()),
        );
        STRATEGY_MAP.save(
            deps.as_mut().storage,
            "sid3",
            &StrategyInfo::default("sid3".to_string()),
        );
        STRATEGY_MAP.save(
            deps.as_mut().storage,
            "sid4",
            &StrategyInfo::default("sid4".to_string()),
        );
        STRATEGY_MAP.save(
            deps.as_mut().storage,
            "sid5",
            &StrategyInfo::default("sid5".to_string()),
        );

        let strategies_list_response: GetStrategiesListResponse = from_binary(
            &query(deps.as_ref(), env.clone(), QueryMsg::GetStrategiesList {}).unwrap(),
        )
        .unwrap();
        assert_ne!(strategies_list_response.strategies_list, None);
        let strategies_list = strategies_list_response.strategies_list.unwrap();
        assert_eq!(
            strategies_list,
            vec![
                "sid1".to_string(),
                "sid2".to_string(),
                "sid3".to_string(),
                "sid4".to_string(),
                "sid5".to_string()
            ]
        );
    }

    #[test]
    fn test__try_claim_airdrops_fail() {
>>>>>>> 589ab66f
        let mut deps = mock_dependencies(&[]);
        let info = mock_info("creator", &coins(1000, "earth"));
        let env = mock_env();

        let res = instantiate_contract(
            &mut deps,
            &info,
            &env,
            Some(String::from("uluna")),
            Some(String::from("pools_contract")),
<<<<<<< HEAD
        );

        let user1 = Addr::unchecked("user1");
        let anc_airdrop_contract = Addr::unchecked("anc_airdrop_contract");
        let mir_airdrop_contract = Addr::unchecked("mir_airdrop_contract");
        let anc_token_contract = Addr::unchecked("anc_token_contract");
        let mir_token_contract = Addr::unchecked("mir_token_contract");

        let sic1_address = Addr::unchecked("sic1_address");
        /*
           Test - 1. User has some pending airdrops
        */
=======
            None,
        );

        fn get_airdrop_claim_msg() -> Binary {
            Binary::from(vec![1, 2, 3, 4, 5, 6, 7, 8, 9])
        }

        /*
           Test - 1. Unauthorized
        */
        let mut err = execute(
            deps.as_mut(),
            env.clone(),
            mock_info("not-creator", &[]),
            ExecuteMsg::ClaimAirdrops {
                strategy_name: "sid".to_string(),
                amount: Uint128::new(100_u128),
                denom: "anc".to_string(),
                claim_msg: get_airdrop_claim_msg(),
            },
        )
        .unwrap_err();
        assert!(matches!(err, ContractError::Unauthorized {}));

        /*
           Test - 2. Unregistered airdrop
        */
        let mut err = execute(
            deps.as_mut(),
            env.clone(),
            mock_info("creator", &[]),
            ExecuteMsg::ClaimAirdrops {
                strategy_name: "sid".to_string(),
                amount: Uint128::new(100_u128),
                denom: "anc".to_string(),
                claim_msg: get_airdrop_claim_msg(),
            },
        )
        .unwrap_err();
        assert!(matches!(err, ContractError::AirdropNotRegistered {}));

        /*
           Test - 3. Non-existent strategy
        */
        CW20_TOKEN_CONTRACTS_REGISTRY.save(
            deps.as_mut().storage,
            "anc".to_string(),
            &Cw20TokenContractsInfo {
                airdrop_contract: Addr::unchecked("abc"),
                cw20_token_contract: Addr::unchecked("def"),
            },
        );

        let mut err = execute(
            deps.as_mut(),
            env.clone(),
            mock_info("creator", &[]),
            ExecuteMsg::ClaimAirdrops {
                strategy_name: "sid".to_string(),
                amount: Uint128::new(100_u128),
                denom: "anc".to_string(),
                claim_msg: get_airdrop_claim_msg(),
            },
        )
        .unwrap_err();
        assert!(matches!(
            err,
            ContractError::StrategyInfoDoesNotExist(String { .. })
        ));
    }

    #[test]
    fn test__try_claim_airdrops_success() {
        let mut deps = mock_dependencies(&[]);
        let info = mock_info("creator", &coins(1000, "earth"));
        let env = mock_env();

        let res = instantiate_contract(
            &mut deps,
            &info,
            &env,
            Some(String::from("uluna")),
            Some(String::from("pools_contract")),
            None,
        );

        let anc_cw20_contract: Addr = Addr::unchecked("anc-cw20-contract");
        let mir_cw20_contract: Addr = Addr::unchecked("mir-cw20-contract");
        let anc_airdrop_contract: Addr = Addr::unchecked("anc-airdrop-contract");
        let mir_airdrop_contract: Addr = Addr::unchecked("mir-airdrop-contract");

        let sic_contract: Addr = Addr::unchecked("sic-contract");

        fn get_airdrop_claim_msg() -> Binary {
            Binary::from(vec![1, 2, 3, 4, 5, 6, 7, 8, 9])
        }

>>>>>>> 589ab66f
        CW20_TOKEN_CONTRACTS_REGISTRY.save(
            deps.as_mut().storage,
            "anc".to_string(),
            &Cw20TokenContractsInfo {
                airdrop_contract: anc_airdrop_contract.clone(),
<<<<<<< HEAD
                cw20_token_contract: anc_token_contract.clone(),
=======
                cw20_token_contract: anc_cw20_contract.clone(),
>>>>>>> 589ab66f
            },
        );
        CW20_TOKEN_CONTRACTS_REGISTRY.save(
            deps.as_mut().storage,
            "mir".to_string(),
            &Cw20TokenContractsInfo {
                airdrop_contract: mir_airdrop_contract.clone(),
<<<<<<< HEAD
                cw20_token_contract: mir_token_contract.clone(),
            },
        );

        STRATEGY_MAP.save(
            deps.as_mut().storage,
            "sid1",
            &StrategyInfo {
                name: "sid1".to_string(),
                sic_contract_address: sic1_address.clone(),
                unbonding_period: (21 * 24 * 3600),
                unbonding_buffer: 3600,
                undelegation_batch_id_pointer: 0,
                reconciled_batch_id_pointer: 0,
                is_active: true,
                total_shares: Decimal::from_ratio(5000_u128, 1_u128),
                current_undelegated_shares: Decimal::zero(),
                global_airdrop_pointer: vec![
                    DecCoin::new(Decimal::from_ratio(500_u128, 5000_u128), "anc".to_string()),
                    DecCoin::new(Decimal::from_ratio(200_u128, 5000_u128), "mir".to_string()),
                ],
                total_airdrops_accumulated: vec![
                    Coin::new(500_u128, "anc".to_string()),
                    Coin::new(200_u128, "mir".to_string()),
                ],
                shares_per_token_ratio: Decimal::from_ratio(10_u128, 1_u128),
            },
        );

        USER_REWARD_INFO_MAP.save(
            deps.as_mut().storage,
            &user1,
            &UserRewardInfo {
                user_portfolio: vec![],
                strategies: vec![UserStrategyInfo {
                    strategy_name: "sid1".to_string(),
                    shares: Decimal::from_ratio(5000_u128, 1_u128),
                    airdrop_pointer: vec![],
                }],
                pending_airdrops: vec![],
                undelegation_records: vec![],
                pending_rewards: Default::default(),
            },
        );
        STATE.update(deps.as_mut().storage, |mut state| -> StdResult<_> {
            state.total_accumulated_airdrops = vec![
                Coin::new(500_u128, "anc".to_string()),
                Coin::new(700_u128, "mir".to_string()),
            ];
            Ok(state)
        });
=======
                cw20_token_contract: mir_cw20_contract.clone(),
            },
        );

        /*
           Test - 1. Claiming airdrops from the sic for the first time
        */
        let mut strategy_info = StrategyInfo::new("sid".to_string(), sic_contract.clone(), None);
        strategy_info.total_shares = Decimal::from_ratio(100_000_000_u128, 1_u128);
        STRATEGY_MAP.save(deps.as_mut().storage, "sid", &strategy_info);

        let res = execute(
            deps.as_mut(),
            env.clone(),
            mock_info("creator", &[]),
            ExecuteMsg::ClaimAirdrops {
                strategy_name: "sid".to_string(),
                amount: Uint128::new(100_u128),
                denom: "anc".to_string(),
                claim_msg: get_airdrop_claim_msg(),
            },
        )
        .unwrap();

        assert_eq!(res.messages.len(), 1);
        assert_eq!(
            res.messages,
            vec![SubMsg::new(WasmMsg::Execute {
                contract_addr: String::from(sic_contract.clone()),
                msg: to_binary(&sic_execute_msg::ClaimAirdrops {
                    airdrop_token_contract: anc_airdrop_contract.clone(),
                    cw20_token_contract: anc_cw20_contract.clone(),
                    airdrop_token: "anc".to_string(),
                    amount: Uint128::new(100_u128),
                    claim_msg: get_airdrop_claim_msg(),
                })
                .unwrap(),
                funds: vec![]
            })]
        );

        let state_response: GetStateResponse =
            from_binary(&query(deps.as_ref(), env.clone(), QueryMsg::GetState {}).unwrap())
                .unwrap();
        assert_ne!(state_response.state, None);
        let state = state_response.state.unwrap();
        assert_eq!(
            state.total_accumulated_airdrops,
            vec![Coin::new(100_u128, "anc".to_string())]
        );

        let strategy_info_opt = STRATEGY_MAP.may_load(deps.as_mut().storage, "sid").unwrap();
        assert_ne!(strategy_info_opt, None);
        let strategy_info = strategy_info_opt.unwrap();
        assert_eq!(
            strategy_info.total_airdrops_accumulated,
            vec![Coin::new(100_u128, "anc".to_string())]
        );
        assert_eq!(
            strategy_info.global_airdrop_pointer,
            vec![DecCoin::new(
                Decimal::from_ratio(100_u128, 100_000_000_u128),
                "anc".to_string()
            )]
        );

        /*
            Test - 2. Claiming airdrops a mir airdrop with anc airdrop
        */
        let mut strategy_info = StrategyInfo::new("sid".to_string(), sic_contract.clone(), None);
        strategy_info.total_shares = Decimal::from_ratio(100_000_000_u128, 1_u128);
        strategy_info.global_airdrop_pointer = vec![DecCoin::new(
            Decimal::from_ratio(100_u128, 100_000_000_u128),
            "anc".to_string(),
        )];
        strategy_info.total_airdrops_accumulated = vec![Coin::new(100_u128, "anc".to_string())];

        STRATEGY_MAP.save(deps.as_mut().storage, "sid", &strategy_info);

        STATE.update(
            deps.as_mut().storage,
            |mut state| -> Result<_, ContractError> {
                state.total_accumulated_airdrops = vec![
                    Coin::new(200_u128, "anc".to_string()),
                    Coin::new(500_u128, "mir".to_string()),
                ];
                Ok(state)
            },
        );
>>>>>>> 589ab66f

        let res = execute(
            deps.as_mut(),
            env.clone(),
<<<<<<< HEAD
            mock_info("user1", &[]),
            ExecuteMsg::WithdrawAirdrops {},
        )
        .unwrap();

        assert_eq!(res.messages.len(), 2);
        assert!(check_equal_vec(
            res.messages,
            vec![
                SubMsg::new(WasmMsg::Execute {
                    contract_addr: String::from(anc_token_contract.clone()),
                    msg: to_binary(&cw20::Cw20ExecuteMsg::Transfer {
                        recipient: String::from(user1.clone()),
                        amount: Uint128::new(500),
                    })
                    .unwrap(),
                    funds: vec![]
                }),
                SubMsg::new(WasmMsg::Execute {
                    contract_addr: String::from(mir_token_contract.clone()),
                    msg: to_binary(&cw20::Cw20ExecuteMsg::Transfer {
                        recipient: String::from(user1.clone()),
                        amount: Uint128::new(200),
                    })
                    .unwrap(),
                    funds: vec![]
                }),
            ]
        ));
=======
            mock_info("creator", &[]),
            ExecuteMsg::ClaimAirdrops {
                strategy_name: "sid".to_string(),
                amount: Uint128::new(100_u128),
                denom: "mir".to_string(),
                claim_msg: get_airdrop_claim_msg(),
            },
        )
        .unwrap();

        assert_eq!(res.messages.len(), 1);
        assert_eq!(
            res.messages,
            vec![SubMsg::new(WasmMsg::Execute {
                contract_addr: String::from(sic_contract.clone()),
                msg: to_binary(&sic_execute_msg::ClaimAirdrops {
                    airdrop_token_contract: mir_airdrop_contract.clone(),
                    cw20_token_contract: mir_cw20_contract,
                    airdrop_token: "mir".to_string(),
                    amount: Uint128::new(100_u128),
                    claim_msg: get_airdrop_claim_msg(),
                })
                .unwrap(),
                funds: vec![]
            })]
        );
>>>>>>> 589ab66f

        let state_response: GetStateResponse =
            from_binary(&query(deps.as_ref(), env.clone(), QueryMsg::GetState {}).unwrap())
                .unwrap();
        assert_ne!(state_response.state, None);
        let state = state_response.state.unwrap();
        assert!(check_equal_vec(
            state.total_accumulated_airdrops,
            vec![
<<<<<<< HEAD
                Coin::new(0_u128, "anc".to_string()),
                Coin::new(500_u128, "mir".to_string())
            ]
        ));

        let user_reward_info_opt = USER_REWARD_INFO_MAP
            .may_load(deps.as_mut().storage, &user1.clone())
            .unwrap();
        assert_ne!(user_reward_info_opt, None);
        let user_reward_info = user_reward_info_opt.unwrap();
        assert!(check_equal_vec(
            user_reward_info.pending_airdrops,
            vec![
                Coin::new(0_u128, "anc".to_string()),
                Coin::new(0_u128, "mir".to_string())
            ]
        ));

        /*
           Test - 2. Not all airdrops are transferred
=======
                Coin::new(200_u128, "anc".to_string()),
                Coin::new(600_u128, "mir".to_string())
            ]
        ));

        let strategy_info_opt = STRATEGY_MAP.may_load(deps.as_mut().storage, "sid").unwrap();
        assert_ne!(strategy_info_opt, None);
        let strategy_info = strategy_info_opt.unwrap();
        assert!(check_equal_vec(
            strategy_info.total_airdrops_accumulated,
            vec![
                Coin::new(100_u128, "anc".to_string()),
                Coin::new(100_u128, "mir".to_string())
            ]
        ));
        assert!(check_equal_vec(
            strategy_info.global_airdrop_pointer,
            vec![
                DecCoin::new(
                    Decimal::from_ratio(100_u128, 100_000_000_u128),
                    "anc".to_string()
                ),
                DecCoin::new(
                    Decimal::from_ratio(100_u128, 100_000_000_u128),
                    "mir".to_string()
                )
            ]
        ));
    }

    #[test]
    fn test__try_withdraw_airdrops_fail() {
        let mut deps = mock_dependencies(&[]);
        let info = mock_info("creator", &coins(1000, "earth"));
        let env = mock_env();

        let res = instantiate_contract(
            &mut deps,
            &info,
            &env,
            Some(String::from("uluna")),
            Some(String::from("pools_contract")),
            None,
        );

        /*
           Test - 1. User reward info does not exist
        */
        let mut err = execute(
            deps.as_mut(),
            env.clone(),
            mock_info("not-creator", &[]),
            ExecuteMsg::WithdrawAirdrops {},
        )
        .unwrap_err();
        assert!(matches!(err, ContractError::UserRewardInfoDoesNotExist {}));
    }

    #[test]
    fn test__try_withdraw_airdrops_success() {
        let mut deps = mock_dependencies(&[]);
        let info = mock_info("creator", &coins(1000, "earth"));
        let env = mock_env();

        let res = instantiate_contract(
            &mut deps,
            &info,
            &env,
            Some(String::from("uluna")),
            Some(String::from("pools_contract")),
            None,
        );

        let user1 = Addr::unchecked("user1");
        let anc_airdrop_contract = Addr::unchecked("anc_airdrop_contract");
        let mir_airdrop_contract = Addr::unchecked("mir_airdrop_contract");
        let anc_token_contract = Addr::unchecked("anc_token_contract");
        let mir_token_contract = Addr::unchecked("mir_token_contract");

        let sic1_address = Addr::unchecked("sic1_address");
        /*
           Test - 1. User has some pending airdrops
>>>>>>> 589ab66f
        */
        CW20_TOKEN_CONTRACTS_REGISTRY.save(
            deps.as_mut().storage,
            "anc".to_string(),
            &Cw20TokenContractsInfo {
                airdrop_contract: anc_airdrop_contract.clone(),
                cw20_token_contract: anc_token_contract.clone(),
            },
        );
        CW20_TOKEN_CONTRACTS_REGISTRY.save(
            deps.as_mut().storage,
            "mir".to_string(),
            &Cw20TokenContractsInfo {
                airdrop_contract: mir_airdrop_contract.clone(),
                cw20_token_contract: mir_token_contract.clone(),
            },
<<<<<<< HEAD
        );

        STRATEGY_MAP.save(
            deps.as_mut().storage,
            "sid1",
            &StrategyInfo {
                name: "sid1".to_string(),
                sic_contract_address: sic1_address,
                unbonding_period: 3600,
                unbonding_buffer: 0,
                undelegation_batch_id_pointer: 0,
                reconciled_batch_id_pointer: 0,
                is_active: true,
                total_shares: Decimal::from_ratio(5000_u128, 1_u128),
                current_undelegated_shares: Decimal::zero(),
                global_airdrop_pointer: vec![
                    DecCoin::new(Decimal::from_ratio(500_u128, 5000_u128), "anc".to_string()),
                    DecCoin::new(Decimal::from_ratio(200_u128, 5000_u128), "mir".to_string()),
                    DecCoin::new(Decimal::from_ratio(400_u128, 5000_u128), "pyl".to_string()),
                ],
                total_airdrops_accumulated: vec![
                    Coin::new(500_u128, "anc".to_string()),
                    Coin::new(200_u128, "mir".to_string()),
                    Coin::new(400_u128, "pyl".to_string()),
                ],
                shares_per_token_ratio: Decimal::from_ratio(10_u128, 1_u128),
            },
        );

=======
        );

        STRATEGY_MAP.save(
            deps.as_mut().storage,
            "sid1",
            &StrategyInfo {
                name: "sid1".to_string(),
                sic_contract_address: sic1_address.clone(),
                unbonding_period: None,
                is_active: true,
                total_shares: Decimal::from_ratio(5000_u128, 1_u128),
                global_airdrop_pointer: vec![
                    DecCoin::new(Decimal::from_ratio(500_u128, 5000_u128), "anc".to_string()),
                    DecCoin::new(Decimal::from_ratio(200_u128, 5000_u128), "mir".to_string()),
                ],
                total_airdrops_accumulated: vec![
                    Coin::new(500_u128, "anc".to_string()),
                    Coin::new(200_u128, "mir".to_string()),
                ],
                shares_per_token_ratio: Decimal::from_ratio(10_u128, 1_u128),
            },
        );

>>>>>>> 589ab66f
        USER_REWARD_INFO_MAP.save(
            deps.as_mut().storage,
            &user1,
            &UserRewardInfo {
                user_portfolio: vec![],
                strategies: vec![UserStrategyInfo {
                    strategy_name: "sid1".to_string(),
                    shares: Decimal::from_ratio(5000_u128, 1_u128),
                    airdrop_pointer: vec![],
                }],
                pending_airdrops: vec![],
<<<<<<< HEAD
                undelegation_records: vec![],
=======
>>>>>>> 589ab66f
                pending_rewards: Default::default(),
            },
        );
        STATE.update(deps.as_mut().storage, |mut state| -> StdResult<_> {
            state.total_accumulated_airdrops = vec![
                Coin::new(500_u128, "anc".to_string()),
                Coin::new(700_u128, "mir".to_string()),
<<<<<<< HEAD
                Coin::new(400_u128, "pyl".to_string()),
=======
>>>>>>> 589ab66f
            ];
            Ok(state)
        });

        let res = execute(
            deps.as_mut(),
            env.clone(),
            mock_info("user1", &[]),
            ExecuteMsg::WithdrawAirdrops {},
        )
        .unwrap();

        assert_eq!(res.messages.len(), 2);
        assert!(check_equal_vec(
            res.messages,
            vec![
                SubMsg::new(WasmMsg::Execute {
                    contract_addr: String::from(anc_token_contract.clone()),
                    msg: to_binary(&cw20::Cw20ExecuteMsg::Transfer {
                        recipient: String::from(user1.clone()),
                        amount: Uint128::new(500),
                    })
                    .unwrap(),
                    funds: vec![]
                }),
                SubMsg::new(WasmMsg::Execute {
                    contract_addr: String::from(mir_token_contract.clone()),
                    msg: to_binary(&cw20::Cw20ExecuteMsg::Transfer {
                        recipient: String::from(user1.clone()),
                        amount: Uint128::new(200),
                    })
                    .unwrap(),
                    funds: vec![]
                }),
            ]
        ));

        let state_response: GetStateResponse =
            from_binary(&query(deps.as_ref(), env.clone(), QueryMsg::GetState {}).unwrap())
                .unwrap();
        assert_ne!(state_response.state, None);
        let state = state_response.state.unwrap();
        assert!(check_equal_vec(
            state.total_accumulated_airdrops,
            vec![
                Coin::new(0_u128, "anc".to_string()),
<<<<<<< HEAD
=======
                Coin::new(500_u128, "mir".to_string())
            ]
        ));

        let user_reward_info_opt = USER_REWARD_INFO_MAP
            .may_load(deps.as_mut().storage, &user1.clone())
            .unwrap();
        assert_ne!(user_reward_info_opt, None);
        let user_reward_info = user_reward_info_opt.unwrap();
        assert!(check_equal_vec(
            user_reward_info.pending_airdrops,
            vec![
                Coin::new(0_u128, "anc".to_string()),
                Coin::new(0_u128, "mir".to_string())
            ]
        ));

        /*
           Test - 2. Not all airdrops are transferred
        */
        CW20_TOKEN_CONTRACTS_REGISTRY.save(
            deps.as_mut().storage,
            "anc".to_string(),
            &Cw20TokenContractsInfo {
                airdrop_contract: anc_airdrop_contract.clone(),
                cw20_token_contract: anc_token_contract.clone(),
            },
        );
        CW20_TOKEN_CONTRACTS_REGISTRY.save(
            deps.as_mut().storage,
            "mir".to_string(),
            &Cw20TokenContractsInfo {
                airdrop_contract: mir_airdrop_contract.clone(),
                cw20_token_contract: mir_token_contract.clone(),
            },
        );

        STRATEGY_MAP.save(
            deps.as_mut().storage,
            "sid1",
            &StrategyInfo {
                name: "sid1".to_string(),
                sic_contract_address: sic1_address,
                unbonding_period: None,
                is_active: true,
                total_shares: Decimal::from_ratio(5000_u128, 1_u128),
                global_airdrop_pointer: vec![
                    DecCoin::new(Decimal::from_ratio(500_u128, 5000_u128), "anc".to_string()),
                    DecCoin::new(Decimal::from_ratio(200_u128, 5000_u128), "mir".to_string()),
                    DecCoin::new(Decimal::from_ratio(400_u128, 5000_u128), "pyl".to_string()),
                ],
                total_airdrops_accumulated: vec![
                    Coin::new(500_u128, "anc".to_string()),
                    Coin::new(200_u128, "mir".to_string()),
                    Coin::new(400_u128, "pyl".to_string()),
                ],
                shares_per_token_ratio: Decimal::from_ratio(10_u128, 1_u128),
            },
        );

        USER_REWARD_INFO_MAP.save(
            deps.as_mut().storage,
            &user1,
            &UserRewardInfo {
                user_portfolio: vec![],
                strategies: vec![UserStrategyInfo {
                    strategy_name: "sid1".to_string(),
                    shares: Decimal::from_ratio(5000_u128, 1_u128),
                    airdrop_pointer: vec![],
                }],
                pending_airdrops: vec![],
                pending_rewards: Default::default(),
            },
        );
        STATE.update(deps.as_mut().storage, |mut state| -> StdResult<_> {
            state.total_accumulated_airdrops = vec![
                Coin::new(500_u128, "anc".to_string()),
                Coin::new(700_u128, "mir".to_string()),
                Coin::new(400_u128, "pyl".to_string()),
            ];
            Ok(state)
        });

        let res = execute(
            deps.as_mut(),
            env.clone(),
            mock_info("user1", &[]),
            ExecuteMsg::WithdrawAirdrops {},
        )
        .unwrap();

        assert_eq!(res.messages.len(), 2);
        assert!(check_equal_vec(
            res.messages,
            vec![
                SubMsg::new(WasmMsg::Execute {
                    contract_addr: String::from(anc_token_contract.clone()),
                    msg: to_binary(&cw20::Cw20ExecuteMsg::Transfer {
                        recipient: String::from(user1.clone()),
                        amount: Uint128::new(500),
                    })
                    .unwrap(),
                    funds: vec![]
                }),
                SubMsg::new(WasmMsg::Execute {
                    contract_addr: String::from(mir_token_contract.clone()),
                    msg: to_binary(&cw20::Cw20ExecuteMsg::Transfer {
                        recipient: String::from(user1.clone()),
                        amount: Uint128::new(200),
                    })
                    .unwrap(),
                    funds: vec![]
                }),
            ]
        ));

        let state_response: GetStateResponse =
            from_binary(&query(deps.as_ref(), env.clone(), QueryMsg::GetState {}).unwrap())
                .unwrap();
        assert_ne!(state_response.state, None);
        let state = state_response.state.unwrap();
        assert!(check_equal_vec(
            state.total_accumulated_airdrops,
            vec![
                Coin::new(0_u128, "anc".to_string()),
>>>>>>> 589ab66f
                Coin::new(500_u128, "mir".to_string()),
                Coin::new(400_u128, "pyl".to_string())
            ]
        ));

        let user_reward_info_opt = USER_REWARD_INFO_MAP
            .may_load(deps.as_mut().storage, &user1.clone())
            .unwrap();
        assert_ne!(user_reward_info_opt, None);
        let user_reward_info = user_reward_info_opt.unwrap();
        assert!(check_equal_vec(
            user_reward_info.pending_airdrops,
            vec![
                Coin::new(0_u128, "anc".to_string()),
                Coin::new(0_u128, "mir".to_string()),
                Coin::new(400_u128, "pyl".to_string())
            ]
        ));
    }

    #[test]
    fn test__try_withdraw_pending_rewards_fail() {
        let mut deps = mock_dependencies(&[]);
        let info = mock_info("creator", &coins(1000, "earth"));
        let env = mock_env();

        let res = instantiate_contract(
            &mut deps,
            &info,
            &env,
            Some(String::from("uluna")),
            Some(String::from("pools_contract")),
            None,
        );

        fn get_airdrop_claim_msg() -> Binary {
            Binary::from(vec![1, 2, 3, 4, 5, 6, 7, 8, 9])
        }

        /*
           Test - 1. User reward info not present
        */
        let err = execute(
            deps.as_mut(),
            env.clone(),
            mock_info("user1", &[]),
            ExecuteMsg::WithdrawPendingRewards {},
        )
        .unwrap_err();
        assert!(matches!(err, ContractError::UserRewardInfoDoesNotExist {}))
    }

    #[test]
    fn test__try_withdraw_pending_rewards_success() {
        let mut deps = mock_dependencies(&[]);
        let info = mock_info("creator", &coins(1000, "earth"));
        let env = mock_env();

        let res = instantiate_contract(
            &mut deps,
            &info,
            &env,
            Some(String::from("uluna")),
            Some(String::from("pools_contract")),
            None,
        );
        let user1 = Addr::unchecked("user1");

        /*
           Test - 1. User reward info with non-zero pending rewards
        */
        USER_REWARD_INFO_MAP.save(
            deps.as_mut().storage,
            &user1,
            &UserRewardInfo {
                user_portfolio: vec![],
                strategies: vec![],
                pending_airdrops: vec![],
                undelegation_records: vec![],
                pending_rewards: Uint128::new(1000_u128),
            },
        );
        let res = execute(
            deps.as_mut(),
            env.clone(),
            mock_info("user1", &[]),
            ExecuteMsg::WithdrawPendingRewards {},
        )
        .unwrap();
        assert_eq!(res.messages.len(), 1);
        assert!(check_equal_vec(
            res.messages,
            vec![SubMsg::new(BankMsg::Send {
                to_address: "user1".to_string(),
                amount: vec![Coin::new(1000_u128, "uluna".to_string())]
            })]
        ));
        let user1_reward_info_opt = USER_REWARD_INFO_MAP
            .may_load(deps.as_mut().storage, &user1)
            .unwrap();
        assert_ne!(user1_reward_info_opt, None);
        let user1_reward_info = user1_reward_info_opt.unwrap();
        assert_eq!(user1_reward_info.pending_rewards, Uint128::zero());

        /*
            Test - 2. User reward info with zero pending rewards
        */
        USER_REWARD_INFO_MAP.save(
            deps.as_mut().storage,
            &user1,
            &UserRewardInfo {
                user_portfolio: vec![],
                strategies: vec![],
                pending_airdrops: vec![],
                undelegation_records: vec![],
                pending_rewards: Uint128::new(0_u128),
            },
        );
        let res = execute(
            deps.as_mut(),
            env.clone(),
            mock_info("user1", &[]),
            ExecuteMsg::WithdrawPendingRewards {},
        )
        .unwrap();
        assert_eq!(res.messages.len(), 0);
        assert_eq!(res.attributes.len(), 1);
        assert!(check_equal_vec(
            res.attributes,
            vec![Attribute {
                key: "zero_pending_rewards".to_string(),
                value: "1".to_string()
            }]
        ));
        let user1_reward_info_opt = USER_REWARD_INFO_MAP
            .may_load(deps.as_mut().storage, &user1)
            .unwrap();
        assert_ne!(user1_reward_info_opt, None);
        let user1_reward_info = user1_reward_info_opt.unwrap();
        assert_eq!(user1_reward_info.pending_rewards, Uint128::zero());
    }

    #[test]
    fn test__try_update_user_portfolio_fail() {
        let mut deps = mock_dependencies(&[]);
        let info = mock_info("creator", &coins(1000, "earth"));
        let env = mock_env();

        let res = instantiate_contract(
            &mut deps,
            &info,
            &env,
            Some(String::from("uluna")),
            Some(String::from("pools_contract")),
            None,
        );

        let user1 = Addr::unchecked("user1");
        /*
            Test - 1. Strategy does not exist
        */
        let err = execute(
            deps.as_mut(),
            env.clone(),
            mock_info("not-creator", &[]),
            ExecuteMsg::UpdateUserPortfolio {
                user_portfolio: vec![UserStrategyPortfolio {
                    strategy_name: "sid".to_string(),
                    deposit_fraction: Decimal::one(),
                }],
            },
        )
        .unwrap_err();
        assert!(matches!(
            err,
            ContractError::StrategyInfoDoesNotExist(String { .. })
        ));

        /*
           Test - 2. Adding an invalid portfolio which causes the entire deposit fraction to go beyond 1
        */
        USER_REWARD_INFO_MAP.save(
            deps.as_mut().storage,
            &user1,
            &UserRewardInfo {
                user_portfolio: vec![
                    UserStrategyPortfolio {
                        strategy_name: "sid1".to_string(),
                        deposit_fraction: Decimal::from_ratio(1_u128, 2_u128),
                    },
                    UserStrategyPortfolio {
                        strategy_name: "sid2".to_string(),
                        deposit_fraction: Decimal::from_ratio(1_u128, 4_u128),
                    },
                ],
                strategies: vec![],
                pending_airdrops: vec![],
                undelegation_records: vec![],
                pending_rewards: Default::default(),
            },
        );
        STRATEGY_MAP.save(
            deps.as_mut().storage,
            "sid3",
            &StrategyInfo::default("sid3".parse().unwrap()),
        );
        let err = execute(
            deps.as_mut(),
            env.clone(),
            mock_info("user1", &[]),
            ExecuteMsg::UpdateUserPortfolio {
                user_portfolio: vec![UserStrategyPortfolio {
                    strategy_name: "sid3".to_string(),
                    deposit_fraction: Decimal::from_ratio(4_u128, 3_u128),
                }],
            },
        )
        .unwrap_err();
        assert!(matches!(
            err,
            ContractError::InvalidPortfolioDepositFraction {}
        ));

        /*
            Test - 3. Updating an existing portfolio which causes the entire deposit fraction to go beyond 1
        */
        USER_REWARD_INFO_MAP.save(
            deps.as_mut().storage,
            &user1,
            &UserRewardInfo {
                user_portfolio: vec![
                    UserStrategyPortfolio {
                        strategy_name: "sid1".to_string(),
                        deposit_fraction: Decimal::from_ratio(1_u128, 2_u128),
                    },
                    UserStrategyPortfolio {
                        strategy_name: "sid2".to_string(),
                        deposit_fraction: Decimal::from_ratio(1_u128, 4_u128),
                    },
                ],
                strategies: vec![],
                pending_airdrops: vec![],
                undelegation_records: vec![],
                pending_rewards: Default::default(),
            },
        );
        STRATEGY_MAP.save(
            deps.as_mut().storage,
            "sid1",
            &StrategyInfo::default("sid2".parse().unwrap()),
        );
        STRATEGY_MAP.save(
            deps.as_mut().storage,
            "sid2",
            &StrategyInfo::default("sid2".parse().unwrap()),
        );
        let err = execute(
            deps.as_mut(),
            env.clone(),
            mock_info("user1", &[]),
            ExecuteMsg::UpdateUserPortfolio {
                user_portfolio: vec![
                    UserStrategyPortfolio {
                        strategy_name: "sid1".to_string(),
                        deposit_fraction: Decimal::from_ratio(1_u128, 2_u128),
                    },
                    UserStrategyPortfolio {
                        strategy_name: "sid2".to_string(),
                        deposit_fraction: Decimal::from_ratio(3_u128, 4_u128),
                    },
                ],
            },
        )
        .unwrap_err();
        assert!(matches!(
            err,
            ContractError::InvalidPortfolioDepositFraction {}
        ));
    }

    #[test]
    fn test__try_update_user_portfolio_success() {
        let mut deps = mock_dependencies(&[]);
        let info = mock_info("creator", &coins(1000, "earth"));
        let env = mock_env();

        let res = instantiate_contract(
            &mut deps,
            &info,
            &env,
            Some(String::from("uluna")),
            Some(String::from("pools_contract")),
            None,
        );

        let user1 = Addr::unchecked("user1");

        /*
           Test - 1. New user
        */
        STRATEGY_MAP.save(
            deps.as_mut().storage,
            "sid1",
            &StrategyInfo::default("sid1".parse().unwrap()),
        );
        STRATEGY_MAP.save(
            deps.as_mut().storage,
<<<<<<< HEAD
            "sid1",
            &StrategyInfo::default("sid1".to_string()),
        );
        USER_REWARD_INFO_MAP.save(
            deps.as_mut().storage,
            &user1,
            &UserRewardInfo {
                user_portfolio: vec![UserStrategyPortfolio {
                    strategy_name: "sid1".to_string(),
                    deposit_fraction: Decimal::from_ratio(1_u128, 2_u128),
                }],
                strategies: vec![],
                pending_airdrops: vec![],
                undelegation_records: vec![],
                pending_rewards: Default::default(),
            },
=======
            "sid2",
            &StrategyInfo::default("sid2".parse().unwrap()),
>>>>>>> 589ab66f
        );
        let res = execute(
            deps.as_mut(),
            env.clone(),
            mock_info("user1", &[]),
            ExecuteMsg::UpdateUserPortfolio {
                user_portfolio: vec![
                    UserStrategyPortfolio {
                        strategy_name: "sid1".to_string(),
                        deposit_fraction: Decimal::from_ratio(1_u128, 2_u128),
                    },
                    UserStrategyPortfolio {
                        strategy_name: "sid2".to_string(),
                        deposit_fraction: Decimal::from_ratio(1_u128, 4_u128),
                    },
                ],
            },
        )
        .unwrap();
        let user_reward_info_opt = USER_REWARD_INFO_MAP
            .may_load(deps.as_mut().storage, &user1)
            .unwrap();
        assert_ne!(user_reward_info_opt, None);
        let user_reward_info = user_reward_info_opt.unwrap();
        assert!(check_equal_vec(
            user_reward_info.user_portfolio,
            vec![
                UserStrategyPortfolio {
                    strategy_name: "sid1".to_string(),
                    deposit_fraction: Decimal::from_ratio(1_u128, 2_u128),
                },
                UserStrategyPortfolio {
                    strategy_name: "sid2".to_string(),
                    deposit_fraction: Decimal::from_ratio(1_u128, 4_u128),
                },
            ]
        ));
    }

    #[test]
    fn test__try_update_user_rewards_fail() {
        let mut deps = mock_dependencies(&[]);
        let info = mock_info("creator", &coins(1000, "earth"));
        let env = mock_env();

        let res = instantiate_contract(
            &mut deps,
            &info,
            &env,
            Some(String::from("uluna")),
            Some(String::from("pools_contract")),
            None,
        );

        let user1 = Addr::unchecked("user1");
        let user2 = Addr::unchecked("user2");
        let user3 = Addr::unchecked("user3");
        let sic1_address = Addr::unchecked("sic1_address");
        let sic2_address = Addr::unchecked("sic2_address");
        let sic3_address = Addr::unchecked("sic3_address");

        /*
           Test - 1. Empty user requests
        */
        let res = execute(
            deps.as_mut(),
            env.clone(),
            mock_info(get_pools_contract_address().as_ref(), &[]),
            ExecuteMsg::UpdateUserRewards {
                update_user_rewards_requests: vec![],
            },
        )
        .unwrap();
        assert_eq!(res.attributes.len(), 1);
        assert!(check_equal_vec(
            res.attributes,
            vec![Attribute {
                key: "zero_update_user_rewards_requests".to_string(),
                value: "1".to_string()
            }]
        ));

        /*
           Test - 2. User sends 0 funds
        */
        let res = execute(
            deps.as_mut(),
            env.clone(),
            mock_info(get_pools_contract_address().as_ref(), &[]),
            ExecuteMsg::UpdateUserRewards {
                update_user_rewards_requests: vec![UpdateUserRewardsRequest {
                    user: user1.clone(),
                    funds: Uint128::new(0_u128),
                    strategy_name: None,
                }],
            },
        )
        .unwrap();
        assert_eq!(res.attributes.len(), 3);
        assert_eq!(res.messages.len(), 0);
        assert!(check_equal_vec(
            res.attributes,
            vec![
                Attribute {
                    key: "failed_strategies".to_string(),
                    value: "".to_string()
                },
                Attribute {
                    key: "inactive_strategies".to_string(),
                    value: "".to_string()
                },
                Attribute {
                    key: "users_with_zero_deposits".to_string(),
                    value: "user1".to_string()
                }
            ]
        ));

        /*
           Test - 3. Strategy not found
        */
        let res = execute(
            deps.as_mut(),
            env.clone(),
            mock_info(get_pools_contract_address().as_ref(), &[]),
            ExecuteMsg::UpdateUserRewards {
                update_user_rewards_requests: vec![UpdateUserRewardsRequest {
                    user: user1.clone(),
                    funds: Uint128::new(100_u128),
                    strategy_name: Some("sid1".to_string()),
                }],
            },
        )
        .unwrap();
        assert_eq!(res.attributes.len(), 3);
        assert_eq!(res.messages.len(), 0);
        assert!(check_equal_vec(
            res.attributes,
            vec![
                Attribute {
                    key: "failed_strategies".to_string(),
                    value: "sid1".to_string()
                },
                Attribute {
                    key: "inactive_strategies".to_string(),
                    value: "".to_string()
                },
                Attribute {
                    key: "users_with_zero_deposits".to_string(),
                    value: "".to_string()
                }
            ]
        ));

        /*
           Test - 4. Inactive strategy
        */
        STRATEGY_MAP.save(
            deps.as_mut().storage,
            "sid1",
            &StrategyInfo {
                name: "sid1".to_string(),
                sic_contract_address: sic1_address,
                unbonding_period: 3600,
                unbonding_buffer: 0,
                undelegation_batch_id_pointer: 0,
                reconciled_batch_id_pointer: 0,
                is_active: false,
                total_shares: Default::default(),
                current_undelegated_shares: Default::default(),
                global_airdrop_pointer: vec![],
                total_airdrops_accumulated: vec![],
                shares_per_token_ratio: Default::default(),
            },
        );

        let res = execute(
            deps.as_mut(),
            env.clone(),
            mock_info(get_pools_contract_address().as_ref(), &[]),
            ExecuteMsg::UpdateUserRewards {
                update_user_rewards_requests: vec![UpdateUserRewardsRequest {
                    user: user1.clone(),
                    funds: Uint128::new(100_u128),
                    strategy_name: Some("sid1".to_string()),
                }],
            },
        )
        .unwrap();
        assert_eq!(res.attributes.len(), 3);
        assert_eq!(res.messages.len(), 0);
        assert!(check_equal_vec(
            res.attributes,
            vec![
                Attribute {
                    key: "failed_strategies".to_string(),
                    value: "".to_string()
                },
                Attribute {
                    key: "inactive_strategies".to_string(),
                    value: "sid1".to_string()
                },
                Attribute {
                    key: "users_with_zero_deposits".to_string(),
                    value: "".to_string()
                }
            ]
        ));
    }

    #[test]
    fn test__try_update_user_rewards_success() {
        let mut deps = mock_dependencies(&[]);
        let info = mock_info("creator", &coins(1000, "earth"));
        let env = mock_env();

        let res = instantiate_contract(
            &mut deps,
            &info,
            &env,
            Some(String::from("uluna")),
            Some(String::from("pools_contract")),
            None,
        );

        let user1 = Addr::unchecked("user1");
        let user2 = Addr::unchecked("user2");
        let user3 = Addr::unchecked("user3");
        let sic1_address = Addr::unchecked("sic1_address");
        let sic2_address = Addr::unchecked("sic2_address");
        let sic3_address = Addr::unchecked("sic3_address");

        /*
           Test - 1. User deposits to a new strategy for the first time(no user_reward_info)
        */
        let mut contracts_to_token: HashMap<Addr, Uint128> = HashMap::new();
        contracts_to_token.insert(sic1_address.clone(), Uint128::new(0_u128));
        deps.querier.update_wasm(Some(contracts_to_token), None);

        STRATEGY_MAP.save(
            deps.as_mut().storage,
            "sid1",
            &StrategyInfo {
                name: "sid1".to_string(),
                sic_contract_address: sic1_address.clone(),
                unbonding_period: 3600,
                unbonding_buffer: 0,
                undelegation_batch_id_pointer: 0,
                reconciled_batch_id_pointer: 0,
                is_active: true,
                total_shares: Decimal::from_ratio(1000_u128, 1_u128),
                current_undelegated_shares: Default::default(),
                global_airdrop_pointer: vec![],
                total_airdrops_accumulated: vec![],
                shares_per_token_ratio: Decimal::from_ratio(10_u128, 1_u128),
            },
        );
        let res = execute(
            deps.as_mut(),
            env.clone(),
            mock_info(get_pools_contract_address().as_ref(), &[]),
            ExecuteMsg::UpdateUserRewards {
                update_user_rewards_requests: vec![UpdateUserRewardsRequest {
                    user: user1.clone(),
                    funds: Uint128::new(100_u128),
                    strategy_name: Some("sid1".to_string()),
                }],
            },
        )
        .unwrap();
        assert_eq!(res.messages.len(), 1);
        assert!(check_equal_vec(
            res.messages,
            vec![SubMsg::new(WasmMsg::Execute {
                contract_addr: String::from(sic1_address.clone()),
                msg: to_binary(&sic_execute_msg::TransferRewards {}).unwrap(),
                funds: vec![Coin::new(100_u128, "uluna".to_string())]
            })]
        ));
        let sid1_strategy_opt = STRATEGY_MAP
            .may_load(deps.as_mut().storage, "sid1")
            .unwrap();
        assert_ne!(sid1_strategy_opt, None);
        let sid1_strategy = sid1_strategy_opt.unwrap();
        assert_eq!(
            sid1_strategy.total_shares,
            Decimal::from_ratio(2000_u128, 1_u128)
        );
        assert_eq!(
            sid1_strategy.shares_per_token_ratio,
            Decimal::from_ratio(10_u128, 1_u128)
        );
        let user1_reward_info_opt = USER_REWARD_INFO_MAP
            .may_load(deps.as_mut().storage, &user1)
            .unwrap();
        assert_ne!(user1_reward_info_opt, None);
        let user1_reward_info = user1_reward_info_opt.unwrap();
        assert!(check_equal_user_strategies(
            user1_reward_info.strategies,
            vec![UserStrategyInfo {
                strategy_name: "sid1".to_string(),
                shares: Decimal::from_ratio(1000_u128, 1_u128),
                airdrop_pointer: vec![]
            }]
        ));
        assert_eq!(user1_reward_info.pending_rewards, Uint128::zero());
        assert_eq!(user1_reward_info.user_portfolio.len(), 0);
        let state_response: GetStateResponse =
            from_binary(&query(deps.as_ref(), env.clone(), QueryMsg::GetState {}).unwrap())
                .unwrap();
        assert_ne!(state_response.state, None);
        let state = state_response.state.unwrap();
        assert_eq!(state.total_accumulated_rewards, Uint128::new(100_u128));

        /*
           Test - 2. User deposits to an already deposited strategy on-demand
        */
        let mut contracts_to_token: HashMap<Addr, Uint128> = HashMap::new();
        contracts_to_token.insert(sic1_address.clone(), Uint128::new(0_u128));
        contracts_to_token.insert(sic2_address.clone(), Uint128::new(0_u128));
        contracts_to_token.insert(sic3_address.clone(), Uint128::new(0_u128));
        deps.querier.update_wasm(Some(contracts_to_token), None);
        STATE.update(
            deps.as_mut().storage,
            |mut state| -> Result<_, ContractError> {
                state.total_accumulated_rewards = Uint128::new(200_u128);
                Ok(state)
            },
        );
        STRATEGY_MAP.save(
            deps.as_mut().storage,
            "sid1",
            &StrategyInfo {
                name: "sid1".to_string(),
                sic_contract_address: sic1_address.clone(),
                unbonding_period: (21 * 24 * 3600),
                unbonding_buffer: 3600,
                undelegation_batch_id_pointer: 0,
                reconciled_batch_id_pointer: 0,
                is_active: true,
                total_shares: Decimal::from_ratio(5000_u128, 1_u128),
<<<<<<< HEAD
                current_undelegated_shares: Default::default(),
=======
>>>>>>> 589ab66f
                global_airdrop_pointer: vec![
                    DecCoin::new(Decimal::from_ratio(500_u128, 5000_u128), "anc".to_string()),
                    DecCoin::new(Decimal::from_ratio(200_u128, 5000_u128), "mir".to_string()),
                ],
                total_airdrops_accumulated: vec![
                    Coin::new(500_u128, "anc".to_string()),
                    Coin::new(200_u128, "mir".to_string()),
                ],
                shares_per_token_ratio: Decimal::from_ratio(10_u128, 1_u128),
            },
        );
        STRATEGY_MAP.save(
            deps.as_mut().storage,
            "sid2",
            &StrategyInfo {
                name: "sid2".to_string(),
                sic_contract_address: sic2_address.clone(),
                unbonding_period: 3600,
                unbonding_buffer: 0,
                undelegation_batch_id_pointer: 0,
                reconciled_batch_id_pointer: 0,
                is_active: true,
                total_shares: Decimal::from_ratio(7000_u128, 1_u128),
                current_undelegated_shares: Default::default(),
                global_airdrop_pointer: vec![],
                total_airdrops_accumulated: vec![],
                shares_per_token_ratio: Decimal::from_ratio(10_u128, 1_u128),
            },
        );
        STRATEGY_MAP.save(
            deps.as_mut().storage,
            "sid3",
            &StrategyInfo {
                name: "sid3".to_string(),
                sic_contract_address: sic3_address.clone(),
                unbonding_period: 3600,
                unbonding_buffer: 0,
                undelegation_batch_id_pointer: 0,
                reconciled_batch_id_pointer: 0,
                is_active: true,
                total_shares: Decimal::from_ratio(3000_u128, 1_u128),
                current_undelegated_shares: Default::default(),
                global_airdrop_pointer: vec![
                    DecCoin::new(Decimal::from_ratio(200_u128, 3000_u128), "anc".to_string()),
                    DecCoin::new(Decimal::from_ratio(600_u128, 3000_u128), "mir".to_string()),
                ],
                total_airdrops_accumulated: vec![],
                shares_per_token_ratio: Decimal::from_ratio(10_u128, 1_u128),
            },
        );
        USER_REWARD_INFO_MAP.save(
            deps.as_mut().storage,
            &user1,
            &UserRewardInfo {
                user_portfolio: vec![
                    UserStrategyPortfolio {
                        strategy_name: "sid1".to_string(),
                        deposit_fraction: Decimal::from_ratio(1_u128, 2_u128),
                    },
                    UserStrategyPortfolio {
                        strategy_name: "sid2".to_string(),
                        deposit_fraction: Decimal::from_ratio(1_u128, 4_u128),
                    },
                    UserStrategyPortfolio {
                        strategy_name: "sid3".to_string(),
                        deposit_fraction: Decimal::from_ratio(1_u128, 4_u128),
                    },
                ],
                strategies: vec![
                    UserStrategyInfo {
                        strategy_name: "sid1".to_string(),
                        shares: Decimal::from_ratio(2000_u128, 1_u128),
                        airdrop_pointer: vec![],
                    },
                    UserStrategyInfo {
                        strategy_name: "sid2".to_string(),
                        shares: Decimal::from_ratio(3000_u128, 1_u128),
                        airdrop_pointer: vec![],
                    },
                    UserStrategyInfo {
                        strategy_name: "sid3".to_string(),
                        shares: Decimal::from_ratio(500_u128, 1_u128),
                        airdrop_pointer: vec![],
                    },
                ],
                pending_airdrops: vec![
                    Coin::new(100_u128, "anc".to_string()),
                    Coin::new(50_u128, "mir".to_string()),
                ],
                undelegation_records: vec![],
                pending_rewards: Uint128::new(200_u128),
            },
        );
        let res = execute(
            deps.as_mut(),
            env.clone(),
            mock_info(get_pools_contract_address().as_ref(), &[]),
            ExecuteMsg::UpdateUserRewards {
                update_user_rewards_requests: vec![UpdateUserRewardsRequest {
                    user: user1.clone(),
                    funds: Uint128::new(500_u128),
                    strategy_name: Some("sid3".to_string()),
                }],
            },
        )
        .unwrap();
        assert_eq!(res.messages.len(), 1);
        assert!(check_equal_vec(
            res.messages,
            vec![SubMsg::new(WasmMsg::Execute {
                contract_addr: String::from(sic3_address.clone()),
                msg: to_binary(&sic_execute_msg::TransferRewards {}).unwrap(),
                funds: vec![Coin::new(500_u128, "uluna".to_string())]
            })]
        ));
        let sid3_strategy_opt = STRATEGY_MAP
            .may_load(deps.as_mut().storage, "sid3")
            .unwrap();
        assert_ne!(sid3_strategy_opt, None);
        let sid3_strategy = sid3_strategy_opt.unwrap();
        assert_eq!(
            sid3_strategy.total_shares,
            Decimal::from_ratio(8000_u128, 1_u128)
        );
        assert_eq!(
            sid3_strategy.shares_per_token_ratio,
            Decimal::from_ratio(10_u128, 1_u128)
        );
        let user1_reward_info_opt = USER_REWARD_INFO_MAP
            .may_load(deps.as_mut().storage, &user1)
            .unwrap();
        assert_ne!(user1_reward_info_opt, None);
        let user1_reward_info = user1_reward_info_opt.unwrap();
        assert!(check_equal_user_strategies(
            user1_reward_info.strategies,
            vec![
                UserStrategyInfo {
                    strategy_name: "sid1".to_string(),
                    shares: Decimal::from_ratio(2000_u128, 1_u128),
                    airdrop_pointer: vec![]
                },
                UserStrategyInfo {
                    strategy_name: "sid2".to_string(),
                    shares: Decimal::from_ratio(3000_u128, 1_u128),
                    airdrop_pointer: vec![]
                },
                UserStrategyInfo {
                    strategy_name: "sid3".to_string(),
                    shares: Decimal::from_ratio(5500_u128, 1_u128),
                    airdrop_pointer: vec![
                        DecCoin::new(Decimal::from_ratio(200_u128, 3000_u128), "anc".to_string()),
                        DecCoin::new(Decimal::from_ratio(600_u128, 3000_u128), "mir".to_string()),
                    ]
                },
            ]
        ));
        assert_eq!(user1_reward_info.pending_rewards, Uint128::new(200_u128));
        assert_eq!(user1_reward_info.user_portfolio.len(), 3);
        assert!(check_equal_vec(
            user1_reward_info.user_portfolio,
            vec![
                UserStrategyPortfolio {
                    strategy_name: "sid1".to_string(),
                    deposit_fraction: Decimal::from_ratio(1_u128, 2_u128)
                },
                UserStrategyPortfolio {
                    strategy_name: "sid2".to_string(),
                    deposit_fraction: Decimal::from_ratio(1_u128, 4_u128)
                },
                UserStrategyPortfolio {
                    strategy_name: "sid3".to_string(),
                    deposit_fraction: Decimal::from_ratio(1_u128, 4_u128)
                },
            ]
        ));
        assert!(check_equal_vec(
            user1_reward_info.pending_airdrops,
            vec![
                Coin::new(133_u128, "anc".to_string()),
                Coin::new(150_u128, "mir".to_string())
            ]
        ));
        let state_response: GetStateResponse =
            from_binary(&query(deps.as_ref(), env.clone(), QueryMsg::GetState {}).unwrap())
                .unwrap();
        assert_ne!(state_response.state, None);
        let state = state_response.state.unwrap();
        assert_eq!(state.total_accumulated_rewards, Uint128::new(700_u128));

        /*
           Test - 2. User deposits to a strategy which has been slashed
        */
        let mut contracts_to_token: HashMap<Addr, Uint128> = HashMap::new();
        contracts_to_token.insert(sic1_address.clone(), Uint128::new(0_u128));
        contracts_to_token.insert(sic2_address.clone(), Uint128::new(0_u128));
        contracts_to_token.insert(sic3_address.clone(), Uint128::new(200_u128));
        deps.querier.update_wasm(Some(contracts_to_token), None);
        STATE.update(
            deps.as_mut().storage,
            |mut state| -> Result<_, ContractError> {
                state.total_accumulated_rewards = Uint128::new(200_u128);
                Ok(state)
            },
        );
        STRATEGY_MAP.save(
            deps.as_mut().storage,
            "sid1",
            &StrategyInfo {
                name: "sid1".to_string(),
                sic_contract_address: sic1_address.clone(),
                unbonding_period: (21 * 24 * 3600),
                unbonding_buffer: 3600,
                undelegation_batch_id_pointer: 0,
                reconciled_batch_id_pointer: 0,
                is_active: true,
                total_shares: Decimal::from_ratio(5000_u128, 1_u128),
                current_undelegated_shares: Default::default(),
                global_airdrop_pointer: vec![
                    DecCoin::new(Decimal::from_ratio(500_u128, 5000_u128), "anc".to_string()),
                    DecCoin::new(Decimal::from_ratio(200_u128, 5000_u128), "mir".to_string()),
                ],
                total_airdrops_accumulated: vec![
                    Coin::new(500_u128, "anc".to_string()),
                    Coin::new(200_u128, "mir".to_string()),
                ],
                shares_per_token_ratio: Decimal::from_ratio(10_u128, 1_u128),
            },
        );
        STRATEGY_MAP.save(
            deps.as_mut().storage,
            "sid2",
            &StrategyInfo {
                name: "sid2".to_string(),
                sic_contract_address: sic2_address.clone(),
                unbonding_period: 3600,
                unbonding_buffer: 0,
                undelegation_batch_id_pointer: 0,
                reconciled_batch_id_pointer: 0,
                is_active: true,
                total_shares: Decimal::from_ratio(7000_u128, 1_u128),
                current_undelegated_shares: Default::default(),
                global_airdrop_pointer: vec![],
                total_airdrops_accumulated: vec![],
                shares_per_token_ratio: Decimal::from_ratio(10_u128, 1_u128),
            },
        );
        STRATEGY_MAP.save(
            deps.as_mut().storage,
            "sid3",
            &StrategyInfo {
                name: "sid3".to_string(),
                sic_contract_address: sic3_address.clone(),
                unbonding_period: 3600,
                unbonding_buffer: 0,
                undelegation_batch_id_pointer: 0,
                reconciled_batch_id_pointer: 0,
                is_active: true,
                total_shares: Decimal::from_ratio(3000_u128, 1_u128),
                current_undelegated_shares: Default::default(),
                global_airdrop_pointer: vec![
                    DecCoin::new(Decimal::from_ratio(200_u128, 3000_u128), "anc".to_string()),
                    DecCoin::new(Decimal::from_ratio(600_u128, 3000_u128), "mir".to_string()),
                ],
                total_airdrops_accumulated: vec![],
                shares_per_token_ratio: Decimal::from_ratio(10_u128, 1_u128),
            },
        );
        USER_REWARD_INFO_MAP.save(
            deps.as_mut().storage,
            &user1,
            &UserRewardInfo {
                user_portfolio: vec![
                    UserStrategyPortfolio {
                        strategy_name: "sid1".to_string(),
                        deposit_fraction: Decimal::from_ratio(1_u128, 2_u128),
                    },
                    UserStrategyPortfolio {
                        strategy_name: "sid2".to_string(),
                        deposit_fraction: Decimal::from_ratio(1_u128, 4_u128),
                    },
                    UserStrategyPortfolio {
                        strategy_name: "sid3".to_string(),
                        deposit_fraction: Decimal::from_ratio(1_u128, 4_u128),
                    },
                ],
                strategies: vec![
                    UserStrategyInfo {
                        strategy_name: "sid1".to_string(),
                        shares: Decimal::from_ratio(2000_u128, 1_u128),
                        airdrop_pointer: vec![],
                    },
                    UserStrategyInfo {
                        strategy_name: "sid2".to_string(),
                        shares: Decimal::from_ratio(3000_u128, 1_u128),
                        airdrop_pointer: vec![],
                    },
                    UserStrategyInfo {
                        strategy_name: "sid3".to_string(),
                        shares: Decimal::from_ratio(500_u128, 1_u128),
                        airdrop_pointer: vec![],
                    },
                ],
                pending_airdrops: vec![
                    Coin::new(100_u128, "anc".to_string()),
                    Coin::new(50_u128, "mir".to_string()),
                ],
                undelegation_records: vec![],
                pending_rewards: Uint128::new(200_u128),
            },
        );
        let res = execute(
            deps.as_mut(),
            env.clone(),
            mock_info(get_pools_contract_address().as_ref(), &[]),
            ExecuteMsg::UpdateUserRewards {
                update_user_rewards_requests: vec![UpdateUserRewardsRequest {
                    user: user1.clone(),
                    funds: Uint128::new(500_u128),
                    strategy_name: Some("sid3".to_string()),
                }],
            },
        )
        .unwrap();
        assert_eq!(res.messages.len(), 1);
        assert!(check_equal_vec(
            res.messages,
            vec![SubMsg::new(WasmMsg::Execute {
                contract_addr: String::from(sic3_address.clone()),
                msg: to_binary(&sic_execute_msg::TransferRewards {}).unwrap(),
                funds: vec![Coin::new(500_u128, "uluna".to_string())]
            })]
        ));
        // let sid3_strategy_opt = STRATEGY_MAP
        //     .may_load(deps.as_mut().storage, "sid3")
        //     .unwrap();
        // assert_ne!(sid3_strategy_opt, None);
        // let sid3_strategy = sid3_strategy_opt.unwrap();
        // assert_eq!(
        //     sid3_strategy.total_shares,
        //     Decimal::from_ratio(8000_u128, 1_u128)
        // );
        // assert_eq!(
        //     sid3_strategy.shares_per_token_ratio,
        //     Decimal::from_ratio(10_u128, 1_u128)
        // );
        // let user1_reward_info_opt = USER_REWARD_INFO_MAP
        //     .may_load(deps.as_mut().storage, &user1)
        //     .unwrap();
        // assert_ne!(user1_reward_info_opt, None);
        // let user1_reward_info = user1_reward_info_opt.unwrap();
        // assert!(check_equal_user_strategies(
        //     user1_reward_info.strategies,
        //     vec![
        //         UserStrategyInfo {
        //             strategy_name: "sid1".to_string(),
        //             shares: Decimal::from_ratio(2000_u128, 1_u128),
        //             airdrop_pointer: vec![]
        //         },
        //         UserStrategyInfo {
        //             strategy_name: "sid2".to_string(),
        //             shares: Decimal::from_ratio(3000_u128, 1_u128),
        //             airdrop_pointer: vec![]
        //         },
        //         UserStrategyInfo {
        //             strategy_name: "sid3".to_string(),
        //             shares: Decimal::from_ratio(5500_u128, 1_u128),
        //             airdrop_pointer: vec![
        //                 DecCoin::new(Decimal::from_ratio(200_u128, 3000_u128), "anc".to_string()),
        //                 DecCoin::new(Decimal::from_ratio(600_u128, 3000_u128), "mir".to_string()),
        //             ]
        //         },
        //     ]
        // ));
        // assert_eq!(user1_reward_info.pending_rewards, Uint128::new(200_u128));
        // assert_eq!(user1_reward_info.user_portfolio.len(), 3);
        // assert!(check_equal_vec(
        //     user1_reward_info.user_portfolio,
        //     vec![
        //         UserStrategyPortfolio {
        //             strategy_name: "sid1".to_string(),
        //             deposit_fraction: Decimal::from_ratio(1_u128, 2_u128)
        //         },
        //         UserStrategyPortfolio {
        //             strategy_name: "sid2".to_string(),
        //             deposit_fraction: Decimal::from_ratio(1_u128, 4_u128)
        //         },
        //         UserStrategyPortfolio {
        //             strategy_name: "sid3".to_string(),
        //             deposit_fraction: Decimal::from_ratio(1_u128, 4_u128)
        //         },
        //     ]
        // ));
        // assert!(check_equal_vec(
        //     user1_reward_info.pending_airdrops,
        //     vec![
        //         Coin::new(133_u128, "anc".to_string()),
        //         Coin::new(150_u128, "mir".to_string())
        //     ]
        // ));
        // let state_response: GetStateResponse =
        //     from_binary(&query(deps.as_ref(), env.clone(), QueryMsg::GetState {}).unwrap())
        //         .unwrap();
        // assert_ne!(state_response.state, None);
        // let state = state_response.state.unwrap();
        // assert_eq!(state.total_accumulated_rewards, Uint128::new(700_u128));

        /*
            Test - 2. User deposits to money and splits it across his portfolio
        */
        let mut contracts_to_token: HashMap<Addr, Uint128> = HashMap::new();
        contracts_to_token.insert(sic1_address.clone(), Uint128::new(0_u128));
        contracts_to_token.insert(sic2_address.clone(), Uint128::new(0_u128));
        deps.querier.update_wasm(Some(contracts_to_token), None);

        STATE.update(
            deps.as_mut().storage,
            |mut state| -> Result<_, ContractError> {
                state.total_accumulated_rewards = Uint128::new(100_u128);
                Ok(state)
            },
        );

        STRATEGY_MAP.save(
            deps.as_mut().storage,
            "sid1",
            &StrategyInfo {
                name: "sid1".to_string(),
                sic_contract_address: sic1_address.clone(),
                unbonding_period: (21 * 24 * 3600),
                unbonding_buffer: 3600,
                undelegation_batch_id_pointer: 0,
                reconciled_batch_id_pointer: 0,
                is_active: true,
                total_shares: Decimal::from_ratio(1000_u128, 1_u128),
                current_undelegated_shares: Default::default(),
                global_airdrop_pointer: vec![
                    DecCoin::new(Decimal::from_ratio(100_u128, 1000_u128), "anc".to_string()),
                    DecCoin::new(Decimal::from_ratio(300_u128, 1000_u128), "mir".to_string()),
                ],
                total_airdrops_accumulated: vec![
                    Coin::new(200_u128, "anc".to_string()),
                    Coin::new(400_u128, "mir".to_string()),
                ],
                shares_per_token_ratio: Decimal::from_ratio(10_u128, 1_u128),
            },
        );
        STRATEGY_MAP.save(
            deps.as_mut().storage,
            "sid2",
            &StrategyInfo {
                name: "sid2".to_string(),
                sic_contract_address: sic2_address.clone(),
                unbonding_period: 3600,
                unbonding_buffer: 0,
                undelegation_batch_id_pointer: 0,
                reconciled_batch_id_pointer: 0,
                is_active: true,
                total_shares: Decimal::from_ratio(1000_u128, 1_u128),
                current_undelegated_shares: Default::default(),
                global_airdrop_pointer: vec![
                    DecCoin::new(Decimal::from_ratio(200_u128, 1000_u128), "anc".to_string()),
                    DecCoin::new(Decimal::from_ratio(400_u128, 1000_u128), "mir".to_string()),
                ],
                total_airdrops_accumulated: vec![
                    Coin::new(100_u128, "anc".to_string()),
                    Coin::new(100_u128, "mir".to_string()),
                ],
                shares_per_token_ratio: Decimal::from_ratio(10_u128, 1_u128),
            },
        );
        USER_REWARD_INFO_MAP.save(
            deps.as_mut().storage,
            &user1,
            &UserRewardInfo {
                user_portfolio: vec![
                    UserStrategyPortfolio {
                        strategy_name: "sid1".to_string(),
                        deposit_fraction: Decimal::from_ratio(1_u128, 4_u128),
                    },
                    UserStrategyPortfolio {
                        strategy_name: "sid2".to_string(),
                        deposit_fraction: Decimal::from_ratio(1_u128, 2_u128),
                    },
                ],
                strategies: vec![],
                pending_airdrops: vec![],
                undelegation_records: vec![],
                pending_rewards: Uint128::new(300_u128),
            },
        );
        let res = execute(
            deps.as_mut(),
            env.clone(),
            mock_info(get_pools_contract_address().as_ref(), &[]),
            ExecuteMsg::UpdateUserRewards {
                update_user_rewards_requests: vec![UpdateUserRewardsRequest {
                    user: user1.clone(),
                    funds: Uint128::new(100_u128),
                    strategy_name: None,
                }],
            },
        )
        .unwrap();
        assert_eq!(res.messages.len(), 2);
        assert!(check_equal_vec(
            res.messages,
            vec![
                SubMsg::new(WasmMsg::Execute {
                    contract_addr: String::from(sic1_address.clone()),
                    msg: to_binary(&sic_execute_msg::TransferRewards {}).unwrap(),
                    funds: vec![Coin::new(25_u128, "uluna".to_string())]
                }),
                SubMsg::new(WasmMsg::Execute {
                    contract_addr: String::from(sic2_address.clone()),
                    msg: to_binary(&sic_execute_msg::TransferRewards {}).unwrap(),
                    funds: vec![Coin::new(50_u128, "uluna".to_string())]
                }),
            ]
        ));
        let sid1_strategy_opt = STRATEGY_MAP
            .may_load(deps.as_mut().storage, "sid1")
            .unwrap();
        assert_ne!(sid1_strategy_opt, None);
        let sid1_strategy = sid1_strategy_opt.unwrap();
        assert_eq!(
            sid1_strategy.total_shares,
            Decimal::from_ratio(1250_u128, 1_u128)
        );
        assert_eq!(
            sid1_strategy.shares_per_token_ratio,
            Decimal::from_ratio(10_u128, 1_u128)
        );
        let sid2_strategy_opt = STRATEGY_MAP
            .may_load(deps.as_mut().storage, "sid2")
            .unwrap();
        assert_ne!(sid2_strategy_opt, None);
        let sid2_strategy = sid2_strategy_opt.unwrap();
        assert_eq!(
            sid2_strategy.total_shares,
            Decimal::from_ratio(1500_u128, 1_u128)
        );
        assert_eq!(
            sid2_strategy.shares_per_token_ratio,
            Decimal::from_ratio(10_u128, 1_u128)
        );
        let user1_reward_info_opt = USER_REWARD_INFO_MAP
            .may_load(deps.as_mut().storage, &user1)
            .unwrap();
        assert_ne!(user1_reward_info_opt, None);
        let user1_reward_info = user1_reward_info_opt.unwrap();
        assert!(check_equal_user_strategies(
            user1_reward_info.strategies,
            vec![
                UserStrategyInfo {
                    strategy_name: "sid1".to_string(),
                    shares: Decimal::from_ratio(250_u128, 1_u128),
                    airdrop_pointer: vec![
                        DecCoin::new(Decimal::from_ratio(100_u128, 1000_u128), "anc".to_string()),
                        DecCoin::new(Decimal::from_ratio(300_u128, 1000_u128), "mir".to_string()),
                    ]
                },
                UserStrategyInfo {
                    strategy_name: "sid2".to_string(),
                    shares: Decimal::from_ratio(500_u128, 1_u128),
                    airdrop_pointer: vec![
                        DecCoin::new(Decimal::from_ratio(200_u128, 1000_u128), "anc".to_string()),
                        DecCoin::new(Decimal::from_ratio(400_u128, 1000_u128), "mir".to_string()),
                    ]
                }
            ]
        ));
        assert_eq!(user1_reward_info.pending_rewards, Uint128::new(325_u128));
        assert!(check_equal_vec(
            user1_reward_info.pending_airdrops,
            vec![
                Coin::new(0_u128, "anc".to_string()),
                Coin::new(0_u128, "mir".to_string()),
            ]
        ));
        let state_response: GetStateResponse =
            from_binary(&query(deps.as_ref(), env.clone(), QueryMsg::GetState {}).unwrap())
                .unwrap();
        assert_ne!(state_response.state, None);
        let state = state_response.state.unwrap();
        assert_eq!(state.total_accumulated_rewards, Uint128::new(200_u128));

        /*
            Test - 3. User deposits to money but has an empty portfolio
        */
        let mut contracts_to_token: HashMap<Addr, Uint128> = HashMap::new();
        contracts_to_token.insert(sic1_address.clone(), Uint128::new(0_u128));
        contracts_to_token.insert(sic2_address.clone(), Uint128::new(0_u128));
        deps.querier.update_wasm(Some(contracts_to_token), None);

        STATE.update(
            deps.as_mut().storage,
            |mut state| -> Result<_, ContractError> {
                state.total_accumulated_rewards = Uint128::new(100_u128);
                Ok(state)
            },
        );

        STRATEGY_MAP.save(
            deps.as_mut().storage,
            "sid1",
            &StrategyInfo {
                name: "sid1".to_string(),
                sic_contract_address: sic1_address.clone(),
                unbonding_period: (21 * 24 * 3600),
                unbonding_buffer: 3600,
                undelegation_batch_id_pointer: 0,
                reconciled_batch_id_pointer: 0,
                is_active: true,
                total_shares: Decimal::from_ratio(1000_u128, 1_u128),
                current_undelegated_shares: Default::default(),
                global_airdrop_pointer: vec![
                    DecCoin::new(Decimal::from_ratio(100_u128, 1000_u128), "anc".to_string()),
                    DecCoin::new(Decimal::from_ratio(300_u128, 1000_u128), "mir".to_string()),
                ],
                total_airdrops_accumulated: vec![
                    Coin::new(200_u128, "anc".to_string()),
                    Coin::new(400_u128, "mir".to_string()),
                ],
                shares_per_token_ratio: Decimal::from_ratio(10_u128, 1_u128),
            },
        );
        STRATEGY_MAP.save(
            deps.as_mut().storage,
            "sid2",
            &StrategyInfo {
                name: "sid2".to_string(),
                sic_contract_address: sic2_address.clone(),
                unbonding_period: 3600,
                unbonding_buffer: 0,
                undelegation_batch_id_pointer: 0,
                reconciled_batch_id_pointer: 0,
                is_active: true,
                total_shares: Decimal::from_ratio(1000_u128, 1_u128),
                current_undelegated_shares: Default::default(),
                global_airdrop_pointer: vec![
                    DecCoin::new(Decimal::from_ratio(200_u128, 1000_u128), "anc".to_string()),
                    DecCoin::new(Decimal::from_ratio(400_u128, 1000_u128), "mir".to_string()),
                ],
                total_airdrops_accumulated: vec![
                    Coin::new(100_u128, "anc".to_string()),
                    Coin::new(100_u128, "mir".to_string()),
                ],
                shares_per_token_ratio: Decimal::from_ratio(10_u128, 1_u128),
            },
        );
        USER_REWARD_INFO_MAP.save(
            deps.as_mut().storage,
            &user1,
            &UserRewardInfo {
                user_portfolio: vec![],
                strategies: vec![],
                pending_airdrops: vec![],
                undelegation_records: vec![],
                pending_rewards: Uint128::new(300_u128),
            },
        );
        let res = execute(
            deps.as_mut(),
            env.clone(),
            mock_info(get_pools_contract_address().as_ref(), &[]),
            ExecuteMsg::UpdateUserRewards {
                update_user_rewards_requests: vec![UpdateUserRewardsRequest {
                    user: user1.clone(),
                    funds: Uint128::new(100_u128),
                    strategy_name: None,
                }],
            },
        )
        .unwrap();
        assert_eq!(res.messages.len(), 0);
        let sid1_strategy_opt = STRATEGY_MAP
            .may_load(deps.as_mut().storage, "sid1")
            .unwrap();
        assert_ne!(sid1_strategy_opt, None);
        let sid1_strategy = sid1_strategy_opt.unwrap();
        assert_eq!(
            sid1_strategy.total_shares,
            Decimal::from_ratio(1000_u128, 1_u128)
        );
        assert_eq!(
            sid1_strategy.shares_per_token_ratio,
            Decimal::from_ratio(10_u128, 1_u128)
        );
        let sid2_strategy_opt = STRATEGY_MAP
            .may_load(deps.as_mut().storage, "sid2")
            .unwrap();
        assert_ne!(sid2_strategy_opt, None);
        let sid2_strategy = sid2_strategy_opt.unwrap();
        assert_eq!(
            sid2_strategy.total_shares,
            Decimal::from_ratio(1000_u128, 1_u128)
        );
        assert_eq!(
            sid2_strategy.shares_per_token_ratio,
            Decimal::from_ratio(10_u128, 1_u128)
        );
        let user1_reward_info_opt = USER_REWARD_INFO_MAP
            .may_load(deps.as_mut().storage, &user1)
            .unwrap();
        assert_ne!(user1_reward_info_opt, None);
        let user1_reward_info = user1_reward_info_opt.unwrap();
        assert_eq!(user1_reward_info.strategies.len(), 0);
        assert_eq!(user1_reward_info.pending_rewards, Uint128::new(400_u128));
        let state_response: GetStateResponse =
            from_binary(&query(deps.as_ref(), env.clone(), QueryMsg::GetState {}).unwrap())
                .unwrap();
        assert_ne!(state_response.state, None);
        let state = state_response.state.unwrap();
        assert_eq!(state.total_accumulated_rewards, Uint128::new(200_u128));

        /*
           Test - 4. User newly deposits with no strategy portfolio and no strategy specified.
        */
        let mut contracts_to_token: HashMap<Addr, Uint128> = HashMap::new();
        contracts_to_token.insert(sic1_address.clone(), Uint128::new(0_u128));
        contracts_to_token.insert(sic2_address.clone(), Uint128::new(0_u128));
        deps.querier.update_wasm(Some(contracts_to_token), None);

        STATE.update(
            deps.as_mut().storage,
            |mut state| -> Result<_, ContractError> {
                state.total_accumulated_rewards = Uint128::new(100_u128);
                Ok(state)
            },
        );

        STRATEGY_MAP.save(
            deps.as_mut().storage,
            "sid1",
            &StrategyInfo {
                name: "sid1".to_string(),
                sic_contract_address: sic1_address.clone(),
                unbonding_period: (21 * 24 * 3600),
                unbonding_buffer: 3600,
                undelegation_batch_id_pointer: 0,
                reconciled_batch_id_pointer: 0,
                is_active: true,
                total_shares: Decimal::from_ratio(1000_u128, 1_u128),
                current_undelegated_shares: Default::default(),
                global_airdrop_pointer: vec![],
                total_airdrops_accumulated: vec![],
                shares_per_token_ratio: Decimal::from_ratio(10_u128, 1_u128),
            },
        );
        STRATEGY_MAP.save(
            deps.as_mut().storage,
            "sid2",
            &StrategyInfo {
                name: "sid2".to_string(),
                sic_contract_address: sic2_address.clone(),
                unbonding_period: (21 * 24 * 3600),
                unbonding_buffer: 3600,
                undelegation_batch_id_pointer: 0,
                reconciled_batch_id_pointer: 0,
                is_active: true,
                total_shares: Decimal::from_ratio(1000_u128, 1_u128),
                current_undelegated_shares: Default::default(),
                global_airdrop_pointer: vec![],
                total_airdrops_accumulated: vec![],
                shares_per_token_ratio: Decimal::from_ratio(10_u128, 1_u128),
            },
        );

        USER_REWARD_INFO_MAP.save(
            deps.as_mut().storage,
            &user1.clone(),
            &UserRewardInfo {
                user_portfolio: vec![],
                strategies: vec![],
                pending_airdrops: vec![],
                undelegation_records: vec![],
                pending_rewards: Default::default(),
            },
        );
        USER_REWARD_INFO_MAP.remove(deps.as_mut().storage, &user1);
        let res = execute(
            deps.as_mut(),
            env.clone(),
            mock_info(get_pools_contract_address().as_ref(), &[]),
            ExecuteMsg::UpdateUserRewards {
                update_user_rewards_requests: vec![UpdateUserRewardsRequest {
                    user: user1.clone(),
                    funds: Uint128::new(100_u128),
                    strategy_name: None,
                }],
            },
        )
        .unwrap();
        assert_eq!(res.messages.len(), 0);
        let sid1_strategy_opt = STRATEGY_MAP
            .may_load(deps.as_mut().storage, "sid1")
            .unwrap();
        assert_ne!(sid1_strategy_opt, None);
        let sid1_strategy = sid1_strategy_opt.unwrap();
        assert_eq!(
            sid1_strategy.total_shares,
            Decimal::from_ratio(1000_u128, 1_u128)
        );
        assert_eq!(
            sid1_strategy.shares_per_token_ratio,
            Decimal::from_ratio(10_u128, 1_u128)
        );
        let sid2_strategy_opt = STRATEGY_MAP
            .may_load(deps.as_mut().storage, "sid2")
            .unwrap();
        assert_ne!(sid2_strategy_opt, None);
        let sid2_strategy = sid2_strategy_opt.unwrap();
        assert_eq!(
            sid2_strategy.total_shares,
            Decimal::from_ratio(1000_u128, 1_u128)
        );
        assert_eq!(
            sid2_strategy.shares_per_token_ratio,
            Decimal::from_ratio(10_u128, 1_u128)
        );
        let user1_reward_info_opt = USER_REWARD_INFO_MAP
            .may_load(deps.as_mut().storage, &user1)
            .unwrap();
        assert_ne!(user1_reward_info_opt, None);
        let user1_reward_info = user1_reward_info_opt.unwrap();
        assert_eq!(user1_reward_info.strategies.len(), 0);
        assert_eq!(user1_reward_info.pending_rewards, Uint128::new(100_u128));
        assert_eq!(user1_reward_info.user_portfolio.len(), 0);
        let state_response: GetStateResponse =
            from_binary(&query(deps.as_ref(), env.clone(), QueryMsg::GetState {}).unwrap())
                .unwrap();
        assert_ne!(state_response.state, None);
        let state = state_response.state.unwrap();
        assert_eq!(state.total_accumulated_rewards, Uint128::new(200_u128));

        /*
           Test - 4. User deposits across his portfolio with existing deposits
        */
        let mut contracts_to_token: HashMap<Addr, Uint128> = HashMap::new();
        contracts_to_token.insert(sic1_address.clone(), Uint128::new(200_u128));
        contracts_to_token.insert(sic2_address.clone(), Uint128::new(100_u128));
        deps.querier.update_wasm(Some(contracts_to_token), None);

        STATE.update(
            deps.as_mut().storage,
            |mut state| -> Result<_, ContractError> {
                state.total_accumulated_rewards = Uint128::new(100_u128);
                Ok(state)
            },
        );

        STRATEGY_MAP.save(
            deps.as_mut().storage,
            "sid1",
            &StrategyInfo {
                name: "sid1".to_string(),
                sic_contract_address: sic1_address.clone(),
                unbonding_period: (21 * 24 * 3600),
                unbonding_buffer: 3600,
                undelegation_batch_id_pointer: 0,
                reconciled_batch_id_pointer: 0,
                is_active: true,
                total_shares: Decimal::from_ratio(1000_u128, 1_u128),
                current_undelegated_shares: Default::default(),
                global_airdrop_pointer: vec![
                    DecCoin::new(Decimal::from_ratio(100_u128, 1000_u128), "anc".to_string()),
                    DecCoin::new(Decimal::from_ratio(300_u128, 1000_u128), "mir".to_string()),
                ],
                total_airdrops_accumulated: vec![
                    Coin::new(100_u128, "anc".to_string()),
                    Coin::new(300_u128, "mir".to_string()),
                ],
                shares_per_token_ratio: Decimal::from_ratio(10_u128, 1_u128),
            },
        );
        STRATEGY_MAP.save(
            deps.as_mut().storage,
            "sid2",
            &StrategyInfo {
                name: "sid2".to_string(),
                sic_contract_address: sic2_address.clone(),
                unbonding_period: 3600,
                unbonding_buffer: 0,
                undelegation_batch_id_pointer: 0,
                reconciled_batch_id_pointer: 0,
                is_active: true,
                total_shares: Decimal::from_ratio(1000_u128, 1_u128),
                current_undelegated_shares: Default::default(),
                global_airdrop_pointer: vec![
                    DecCoin::new(Decimal::from_ratio(200_u128, 1000_u128), "anc".to_string()),
                    DecCoin::new(Decimal::from_ratio(400_u128, 1000_u128), "mir".to_string()),
                ],
                total_airdrops_accumulated: vec![
                    Coin::new(200_u128, "anc".to_string()),
                    Coin::new(400_u128, "mir".to_string()),
                ],
                shares_per_token_ratio: Decimal::from_ratio(10_u128, 1_u128),
            },
        );
        USER_REWARD_INFO_MAP.save(
            deps.as_mut().storage,
            &user1,
            &UserRewardInfo {
                user_portfolio: vec![
                    UserStrategyPortfolio {
                        strategy_name: "sid1".to_string(),
                        deposit_fraction: Decimal::from_ratio(1_u128, 4_u128),
                    },
                    UserStrategyPortfolio {
                        strategy_name: "sid2".to_string(),
                        deposit_fraction: Decimal::from_ratio(1_u128, 2_u128),
                    },
                ],
                strategies: vec![
                    UserStrategyInfo {
                        strategy_name: "sid1".to_string(),
                        shares: Decimal::from_ratio(1000_u128, 1_u128),
                        airdrop_pointer: vec![],
                    },
                    UserStrategyInfo {
                        strategy_name: "sid2".to_string(),
                        shares: Decimal::from_ratio(500_u128, 1_u128),
                        airdrop_pointer: vec![],
                    },
                ],
                pending_airdrops: vec![],
                undelegation_records: vec![],
                pending_rewards: Uint128::new(300_u128),
            },
        );
        let res = execute(
            deps.as_mut(),
            env.clone(),
            mock_info(get_pools_contract_address().as_ref(), &[]),
            ExecuteMsg::UpdateUserRewards {
                update_user_rewards_requests: vec![UpdateUserRewardsRequest {
                    user: user1.clone(),
                    funds: Uint128::new(100_u128),
                    strategy_name: None,
                }],
            },
        )
        .unwrap();
        assert_eq!(res.messages.len(), 2);
        assert!(check_equal_vec(
            res.messages,
            vec![
                SubMsg::new(WasmMsg::Execute {
                    contract_addr: String::from(sic1_address.clone()),
                    msg: to_binary(&sic_execute_msg::TransferRewards {}).unwrap(),
                    funds: vec![Coin::new(25_u128, "uluna".to_string())]
                }),
                SubMsg::new(WasmMsg::Execute {
                    contract_addr: String::from(sic2_address.clone()),
                    msg: to_binary(&sic_execute_msg::TransferRewards {}).unwrap(),
                    funds: vec![Coin::new(50_u128, "uluna".to_string())]
                }),
            ]
        ));
        let sid1_strategy_opt = STRATEGY_MAP
            .may_load(deps.as_mut().storage, "sid1")
            .unwrap();
        assert_ne!(sid1_strategy_opt, None);
        let sid1_strategy = sid1_strategy_opt.unwrap();
        assert_eq!(
            sid1_strategy.total_shares,
            Decimal::from_ratio(1125_u128, 1_u128)
        );
        assert_eq!(
            sid1_strategy.shares_per_token_ratio,
            Decimal::from_ratio(5_u128, 1_u128)
        );
        let sid2_strategy_opt = STRATEGY_MAP
            .may_load(deps.as_mut().storage, "sid2")
            .unwrap();
        assert_ne!(sid2_strategy_opt, None);
        let sid2_strategy = sid2_strategy_opt.unwrap();
        assert_eq!(
            sid2_strategy.total_shares,
            Decimal::from_ratio(1500_u128, 1_u128)
        );
        assert_eq!(
            sid2_strategy.shares_per_token_ratio,
            Decimal::from_ratio(10_u128, 1_u128)
        );
        let user1_reward_info_opt = USER_REWARD_INFO_MAP
            .may_load(deps.as_mut().storage, &user1)
            .unwrap();
        assert_ne!(user1_reward_info_opt, None);
        let user1_reward_info = user1_reward_info_opt.unwrap();
        assert!(check_equal_user_strategies(
            user1_reward_info.strategies,
            vec![
                UserStrategyInfo {
                    strategy_name: "sid1".to_string(),
                    shares: Decimal::from_ratio(1125_u128, 1_u128),
                    airdrop_pointer: vec![
                        DecCoin::new(Decimal::from_ratio(100_u128, 1000_u128), "anc".to_string()),
                        DecCoin::new(Decimal::from_ratio(300_u128, 1000_u128), "mir".to_string()),
                    ]
                },
                UserStrategyInfo {
                    strategy_name: "sid2".to_string(),
                    shares: Decimal::from_ratio(1000_u128, 1_u128),
                    airdrop_pointer: vec![
                        DecCoin::new(Decimal::from_ratio(200_u128, 1000_u128), "anc".to_string()),
                        DecCoin::new(Decimal::from_ratio(400_u128, 1000_u128), "mir".to_string()),
                    ]
                }
            ]
        ));
        assert_eq!(user1_reward_info.pending_rewards, Uint128::new(325_u128));
        assert!(check_equal_vec(
            user1_reward_info.pending_airdrops,
            vec![
                Coin::new(200_u128, "anc".to_string()),
                Coin::new(500_u128, "mir".to_string()),
            ]
        ));
        let state_response: GetStateResponse =
            from_binary(&query(deps.as_ref(), env.clone(), QueryMsg::GetState {}).unwrap())
                .unwrap();
        assert_ne!(state_response.state, None);
        let state = state_response.state.unwrap();
        assert_eq!(state.total_accumulated_rewards, Uint128::new(200_u128));

        /*
            Test - 4. Multiple user deposits across their existing portfolios with existing deposits
        */
        let mut contracts_to_token: HashMap<Addr, Uint128> = HashMap::new();
        contracts_to_token.insert(sic1_address.clone(), Uint128::new(0_u128));
        contracts_to_token.insert(sic2_address.clone(), Uint128::new(0_u128));
        contracts_to_token.insert(sic3_address.clone(), Uint128::new(0_u128));
        deps.querier.update_wasm(Some(contracts_to_token), None);

        STATE.update(
            deps.as_mut().storage,
            |mut state| -> Result<_, ContractError> {
                state.total_accumulated_rewards = Uint128::new(100_u128);
                Ok(state)
            },
        );

        STRATEGY_MAP.save(
            deps.as_mut().storage,
            "sid1",
            &StrategyInfo {
                name: "sid1".to_string(),
                sic_contract_address: sic1_address.clone(),
                unbonding_period: (21 * 24 * 3600),
                unbonding_buffer: 3600,
                undelegation_batch_id_pointer: 0,
                reconciled_batch_id_pointer: 0,
                is_active: true,
                total_shares: Decimal::from_ratio(8000_u128, 1_u128),
                current_undelegated_shares: Default::default(),
                global_airdrop_pointer: vec![
                    DecCoin::new(Decimal::from_ratio(100_u128, 8000_u128), "anc".to_string()),
                    DecCoin::new(Decimal::from_ratio(300_u128, 8000_u128), "mir".to_string()),
                ],
                total_airdrops_accumulated: vec![
                    Coin::new(100_u128, "anc".to_string()),
                    Coin::new(300_u128, "mir".to_string()),
                ],
                shares_per_token_ratio: Decimal::from_ratio(10_u128, 1_u128),
            },
        );
        STRATEGY_MAP.save(
            deps.as_mut().storage,
            "sid2",
            &StrategyInfo {
                name: "sid2".to_string(),
                sic_contract_address: sic2_address.clone(),
                unbonding_period: (21 * 24 * 3600),
                unbonding_buffer: 3600,
                undelegation_batch_id_pointer: 0,
                reconciled_batch_id_pointer: 0,
                is_active: true,
                total_shares: Decimal::from_ratio(7000_u128, 1_u128),
                current_undelegated_shares: Default::default(),
                global_airdrop_pointer: vec![
                    DecCoin::new(Decimal::from_ratio(200_u128, 7000_u128), "anc".to_string()),
                    DecCoin::new(Decimal::from_ratio(400_u128, 7000_u128), "mir".to_string()),
                ],
                total_airdrops_accumulated: vec![
                    Coin::new(200_u128, "anc".to_string()),
                    Coin::new(400_u128, "mir".to_string()),
                ],
                shares_per_token_ratio: Decimal::from_ratio(10_u128, 1_u128),
            },
        );
        STRATEGY_MAP.save(
            deps.as_mut().storage,
            "sid3",
            &StrategyInfo {
                name: "sid3".to_string(),
                sic_contract_address: sic3_address.clone(),
                unbonding_period: (21 * 24 * 3600),
                unbonding_buffer: 3600,
                undelegation_batch_id_pointer: 0,
                reconciled_batch_id_pointer: 0,
                is_active: true,
                total_shares: Decimal::from_ratio(5000_u128, 1_u128),
                current_undelegated_shares: Default::default(),
                global_airdrop_pointer: vec![
                    DecCoin::new(Decimal::from_ratio(300_u128, 5000_u128), "anc".to_string()),
                    DecCoin::new(Decimal::from_ratio(500_u128, 5000_u128), "mir".to_string()),
                ],
                total_airdrops_accumulated: vec![
                    Coin::new(300_u128, "anc".to_string()),
                    Coin::new(500_u128, "mir".to_string()),
                ],
                shares_per_token_ratio: Decimal::from_ratio(10_u128, 1_u128),
            },
        );
        USER_REWARD_INFO_MAP.save(
            deps.as_mut().storage,
            &user1,
            &UserRewardInfo {
                user_portfolio: vec![
                    UserStrategyPortfolio {
                        strategy_name: "sid1".to_string(),
                        deposit_fraction: Decimal::from_ratio(1_u128, 4_u128),
                    },
                    UserStrategyPortfolio {
                        strategy_name: "sid2".to_string(),
                        deposit_fraction: Decimal::from_ratio(1_u128, 2_u128),
                    },
                ],
                strategies: vec![
                    UserStrategyInfo {
                        strategy_name: "sid1".to_string(),
                        shares: Decimal::from_ratio(2000_u128, 1_u128),
                        airdrop_pointer: vec![],
                    },
                    UserStrategyInfo {
                        strategy_name: "sid2".to_string(),
                        shares: Decimal::from_ratio(3000_u128, 1_u128),
                        airdrop_pointer: vec![],
                    },
                ],
                pending_airdrops: vec![],
                undelegation_records: vec![],
                pending_rewards: Uint128::new(300_u128),
            },
        );
        USER_REWARD_INFO_MAP.save(
            deps.as_mut().storage,
            &user2,
            &UserRewardInfo {
                user_portfolio: vec![
                    UserStrategyPortfolio {
                        strategy_name: "sid1".to_string(),
                        deposit_fraction: Decimal::from_ratio(1_u128, 2_u128),
                    },
                    UserStrategyPortfolio {
                        strategy_name: "sid2".to_string(),
                        deposit_fraction: Decimal::from_ratio(1_u128, 4_u128),
                    },
                    UserStrategyPortfolio {
                        strategy_name: "sid3".to_string(),
                        deposit_fraction: Decimal::from_ratio(1_u128, 8_u128),
                    },
                ],
                strategies: vec![
                    UserStrategyInfo {
                        strategy_name: "sid1".to_string(),
                        shares: Decimal::from_ratio(1000_u128, 1_u128),
                        airdrop_pointer: vec![],
                    },
                    UserStrategyInfo {
                        strategy_name: "sid2".to_string(),
                        shares: Decimal::from_ratio(2000_u128, 1_u128),
                        airdrop_pointer: vec![],
                    },
                    UserStrategyInfo {
                        strategy_name: "sid3".to_string(),
                        shares: Decimal::from_ratio(2000_u128, 1_u128),
                        airdrop_pointer: vec![],
                    },
                ],
                pending_airdrops: vec![],
                undelegation_records: vec![],
                pending_rewards: Uint128::new(500_u128),
            },
        );
        USER_REWARD_INFO_MAP.save(
            deps.as_mut().storage,
            &user3,
            &UserRewardInfo {
                user_portfolio: vec![
                    UserStrategyPortfolio {
                        strategy_name: "sid1".to_string(),
                        deposit_fraction: Decimal::from_ratio(1_u128, 2_u128),
                    },
                    UserStrategyPortfolio {
                        strategy_name: "sid2".to_string(),
                        deposit_fraction: Decimal::from_ratio(1_u128, 4_u128),
                    },
                    UserStrategyPortfolio {
                        strategy_name: "sid3".to_string(),
                        deposit_fraction: Decimal::from_ratio(1_u128, 4_u128),
                    },
                ],
                strategies: vec![
                    UserStrategyInfo {
                        strategy_name: "sid1".to_string(),
                        shares: Decimal::from_ratio(1000_u128, 1_u128),
                        airdrop_pointer: vec![],
                    },
                    UserStrategyInfo {
                        strategy_name: "sid2".to_string(),
                        shares: Decimal::from_ratio(2000_u128, 1_u128),
                        airdrop_pointer: vec![],
                    },
                ],
                pending_airdrops: vec![],
                undelegation_records: vec![],
                pending_rewards: Uint128::new(0_u128),
            },
        );
        let res = execute(
            deps.as_mut(),
            env.clone(),
            mock_info(get_pools_contract_address().as_ref(), &[]),
            ExecuteMsg::UpdateUserRewards {
                update_user_rewards_requests: vec![
                    UpdateUserRewardsRequest {
                        user: user1.clone(),
                        funds: Uint128::new(100_u128),
                        strategy_name: None,
                    },
                    UpdateUserRewardsRequest {
                        user: user2.clone(),
                        funds: Uint128::new(400_u128),
                        strategy_name: None,
                    },
                    UpdateUserRewardsRequest {
                        user: user3.clone(),
                        funds: Uint128::new(600_u128),
                        strategy_name: None,
                    },
                ],
            },
        )
        .unwrap();
        assert_eq!(res.messages.len(), 3);
        assert!(check_equal_vec(
            res.messages,
            vec![
                SubMsg::new(WasmMsg::Execute {
                    contract_addr: String::from(sic1_address.clone()),
                    msg: to_binary(&sic_execute_msg::TransferRewards {}).unwrap(),
                    funds: vec![Coin::new(525_u128, "uluna".to_string())]
                }),
                SubMsg::new(WasmMsg::Execute {
                    contract_addr: String::from(sic2_address.clone()),
                    msg: to_binary(&sic_execute_msg::TransferRewards {}).unwrap(),
                    funds: vec![Coin::new(300_u128, "uluna".to_string())]
                }),
                SubMsg::new(WasmMsg::Execute {
                    contract_addr: String::from(sic3_address.clone()),
                    msg: to_binary(&sic_execute_msg::TransferRewards {}).unwrap(),
                    funds: vec![Coin::new(200_u128, "uluna".to_string())]
                }),
            ]
        ));
        let state_response: GetStateResponse =
            from_binary(&query(deps.as_ref(), env.clone(), QueryMsg::GetState {}).unwrap())
                .unwrap();
        assert_ne!(state_response.state, None);
        let state = state_response.state.unwrap();
        assert_eq!(state.total_accumulated_rewards, Uint128::new(1200_u128));
        let sid1_strategy_opt = STRATEGY_MAP
            .may_load(deps.as_mut().storage, "sid1")
            .unwrap();
        assert_ne!(sid1_strategy_opt, None);
        let sid1_strategy = sid1_strategy_opt.unwrap();
        assert_eq!(
            sid1_strategy.total_shares,
            Decimal::from_ratio(13250_u128, 1_u128)
        );
        assert_eq!(
            sid1_strategy.shares_per_token_ratio,
            Decimal::from_ratio(10_u128, 1_u128)
        );
        let sid2_strategy_opt = STRATEGY_MAP
            .may_load(deps.as_mut().storage, "sid2")
            .unwrap();
        assert_ne!(sid2_strategy_opt, None);
        let sid2_strategy = sid2_strategy_opt.unwrap();
        assert_eq!(
            sid2_strategy.total_shares,
            Decimal::from_ratio(10000_u128, 1_u128)
        );
        assert_eq!(
            sid2_strategy.shares_per_token_ratio,
            Decimal::from_ratio(10_u128, 1_u128)
        );
        let sid3_strategy_opt = STRATEGY_MAP
            .may_load(deps.as_mut().storage, "sid3")
            .unwrap();
        assert_ne!(sid3_strategy_opt, None);
        let sid3_strategy = sid3_strategy_opt.unwrap();
        assert_eq!(
            sid3_strategy.total_shares,
            Decimal::from_ratio(7000_u128, 1_u128)
        );
        assert_eq!(
            sid3_strategy.shares_per_token_ratio,
            Decimal::from_ratio(10_u128, 1_u128)
        );
        let user1_reward_info_opt = USER_REWARD_INFO_MAP
            .may_load(deps.as_mut().storage, &user1)
            .unwrap();
        assert_ne!(user1_reward_info_opt, None);
        let user1_reward_info = user1_reward_info_opt.unwrap();
        assert!(check_equal_user_strategies(
            user1_reward_info.strategies,
            vec![
                UserStrategyInfo {
                    strategy_name: "sid1".to_string(),
                    shares: Decimal::from_ratio(2250_u128, 1_u128),
                    airdrop_pointer: vec![
                        DecCoin::new(Decimal::from_ratio(100_u128, 8000_u128), "anc".to_string()),
                        DecCoin::new(Decimal::from_ratio(300_u128, 8000_u128), "mir".to_string()),
                    ]
                },
                UserStrategyInfo {
                    strategy_name: "sid2".to_string(),
                    shares: Decimal::from_ratio(3500_u128, 1_u128),
                    airdrop_pointer: vec![
                        DecCoin::new(Decimal::from_ratio(200_u128, 7000_u128), "anc".to_string()),
                        DecCoin::new(Decimal::from_ratio(400_u128, 7000_u128), "mir".to_string()),
                    ]
                }
            ]
        ));
        assert_eq!(user1_reward_info.pending_rewards, Uint128::new(325_u128));
        assert!(check_equal_vec(
            user1_reward_info.pending_airdrops,
            vec![
                Coin::new(110_u128, "anc".to_string()),
                Coin::new(246_u128, "mir".to_string()),
            ]
        ));
        let user2_reward_info_opt = USER_REWARD_INFO_MAP
            .may_load(deps.as_mut().storage, &user2)
            .unwrap();
        assert_ne!(user2_reward_info_opt, None);
        let user2_reward_info = user2_reward_info_opt.unwrap();
        assert!(check_equal_user_strategies(
            user2_reward_info.strategies,
            vec![
                UserStrategyInfo {
                    strategy_name: "sid1".to_string(),
                    shares: Decimal::from_ratio(3000_u128, 1_u128),
                    airdrop_pointer: vec![
                        DecCoin::new(Decimal::from_ratio(100_u128, 8000_u128), "anc".to_string()),
                        DecCoin::new(Decimal::from_ratio(300_u128, 8000_u128), "mir".to_string()),
                    ]
                },
                UserStrategyInfo {
                    strategy_name: "sid2".to_string(),
                    shares: Decimal::from_ratio(3000_u128, 1_u128),
                    airdrop_pointer: vec![
                        DecCoin::new(Decimal::from_ratio(200_u128, 7000_u128), "anc".to_string()),
                        DecCoin::new(Decimal::from_ratio(400_u128, 7000_u128), "mir".to_string()),
                    ]
                },
                UserStrategyInfo {
                    strategy_name: "sid3".to_string(),
                    shares: Decimal::from_ratio(2500_u128, 1_u128),
                    airdrop_pointer: vec![
                        DecCoin::new(Decimal::from_ratio(300_u128, 5000_u128), "anc".to_string()),
                        DecCoin::new(Decimal::from_ratio(500_u128, 5000_u128), "mir".to_string()),
                    ]
                }
            ]
        ));
        assert_eq!(user2_reward_info.pending_rewards, Uint128::new(550_u128));
        assert!(check_equal_vec(
            user2_reward_info.pending_airdrops,
            vec![
                Coin::new(189_u128, "anc".to_string()),
                Coin::new(351_u128, "mir".to_string()),
            ]
        ));
        let user3_reward_info_opt = USER_REWARD_INFO_MAP
            .may_load(deps.as_mut().storage, &user3)
            .unwrap();
        assert_ne!(user3_reward_info_opt, None);
        let user3_reward_info = user3_reward_info_opt.unwrap();
        assert!(check_equal_user_strategies(
            user3_reward_info.strategies,
            vec![
                UserStrategyInfo {
                    strategy_name: "sid1".to_string(),
                    shares: Decimal::from_ratio(4000_u128, 1_u128),
                    airdrop_pointer: vec![
                        DecCoin::new(Decimal::from_ratio(100_u128, 8000_u128), "anc".to_string()),
                        DecCoin::new(Decimal::from_ratio(300_u128, 8000_u128), "mir".to_string()),
                    ]
                },
                UserStrategyInfo {
                    strategy_name: "sid2".to_string(),
                    shares: Decimal::from_ratio(3500_u128, 1_u128),
                    airdrop_pointer: vec![
                        DecCoin::new(Decimal::from_ratio(200_u128, 7000_u128), "anc".to_string()),
                        DecCoin::new(Decimal::from_ratio(400_u128, 7000_u128), "mir".to_string()),
                    ]
                },
                UserStrategyInfo {
                    strategy_name: "sid3".to_string(),
                    shares: Decimal::from_ratio(1500_u128, 1_u128),
                    airdrop_pointer: vec![
                        DecCoin::new(Decimal::from_ratio(300_u128, 5000_u128), "anc".to_string()),
                        DecCoin::new(Decimal::from_ratio(500_u128, 5000_u128), "mir".to_string()),
                    ]
                }
            ]
        ));
        assert_eq!(user3_reward_info.pending_rewards, Uint128::new(0_u128));
        assert!(check_equal_vec(
            user3_reward_info.pending_airdrops,
            vec![
                Coin::new(69_u128, "anc".to_string()),
                Coin::new(151_u128, "mir".to_string()),
            ]
        ));
    }

    #[test]
    fn test__try_remove_strategy_fail() {
        let mut deps = mock_dependencies(&[]);
        let info = mock_info("creator", &coins(1000, "earth"));
        let env = mock_env();

        let res = instantiate_contract(
            &mut deps,
            &info,
            &env,
            Some(String::from("uluna")),
            Some(String::from("pools_contract")),
            None,
        );

        /*
            Test - 1. Unauthorized
        */
        let mut err = execute(
            deps.as_mut(),
            env.clone(),
            mock_info("not-creator", &[]),
            ExecuteMsg::RemoveStrategy {
                strategy_name: "sid".to_string(),
            },
        )
        .unwrap_err();
        assert!(matches!(err, ContractError::Unauthorized {}));
    }

    #[test]
    fn test__try_remove_strategy_success() {
        let mut deps = mock_dependencies(&[]);
        let info = mock_info("creator", &coins(1000, "earth"));
        let env = mock_env();

        let res = instantiate_contract(
            &mut deps,
            &info,
            &env,
            Some(String::from("uluna")),
            Some(String::from("pools_contract")),
            None,
        );

        STRATEGY_MAP.save(
            deps.as_mut().storage,
            "sid",
            &StrategyInfo::default("sid".to_string()),
        );
        let strategy_info_op = STRATEGY_MAP.may_load(deps.as_mut().storage, "sid").unwrap();
        assert_ne!(strategy_info_op, None);

        let res = execute(
            deps.as_mut(),
            env.clone(),
            mock_info("creator", &[]),
            ExecuteMsg::RemoveStrategy {
                strategy_name: "sid".to_string(),
            },
        )
        .unwrap();
        let strategy_info_op = STRATEGY_MAP.may_load(deps.as_mut().storage, "sid").unwrap();
        assert_eq!(strategy_info_op, None);
    }

    #[test]
    fn test__try_deactivate_strategy_fail() {
        let mut deps = mock_dependencies(&[]);
        let info = mock_info("creator", &coins(1000, "earth"));
        let env = mock_env();

        let res = instantiate_contract(
            &mut deps,
            &info,
            &env,
            Some(String::from("uluna")),
            Some(String::from("pools_contract")),
            None,
        );

        let strategy_name: String = String::from("sid");

        /*
           Test - 1. Unauthorized
        */
        let mut err = execute(
            deps.as_mut(),
            env.clone(),
            mock_info("not-creator", &[]),
            ExecuteMsg::DeactivateStrategy {
                strategy_name: strategy_name.clone(),
            },
        )
        .unwrap_err();
        assert!(matches!(err, ContractError::Unauthorized {}));

        /*
           Test - 2. Strategy info does not exist
        */
        let mut err = execute(
            deps.as_mut(),
            env.clone(),
            mock_info("creator", &[]),
            ExecuteMsg::DeactivateStrategy {
                strategy_name: strategy_name.clone(),
            },
        )
        .unwrap_err();
        assert!(matches!(
            err,
            ContractError::StrategyInfoDoesNotExist(String { .. })
        ));
    }

    #[test]
    fn test__try_deactivate_strategy_success() {
        let mut deps = mock_dependencies(&[]);
        let info = mock_info("creator", &coins(1000, "earth"));
        let env = mock_env();

        let res = instantiate_contract(
            &mut deps,
            &info,
            &env,
            Some(String::from("uluna")),
            Some(String::from("pools_contract")),
            None,
        );

        let mut sid_strategy_info = StrategyInfo::default("sid".to_string());
        sid_strategy_info.is_active = true;
        STRATEGY_MAP.save(
            deps.as_mut().storage,
            "sid",
            &StrategyInfo::default("sid".to_string()),
        );

        let res = execute(
            deps.as_mut(),
            env.clone(),
            mock_info("creator", &[]),
            ExecuteMsg::DeactivateStrategy {
                strategy_name: "sid".to_string(),
            },
        )
        .unwrap();

        let strategy_info_opt = STRATEGY_MAP.may_load(deps.as_mut().storage, "sid").unwrap();
        assert_ne!(strategy_info_opt, None);
        let strategy_info = strategy_info_opt.unwrap();
        assert_eq!(strategy_info.is_active, false);
    }

    #[test]
    fn test__try_activate_strategy_fail() {
        let mut deps = mock_dependencies(&[]);
        let info = mock_info("creator", &coins(1000, "earth"));
        let env = mock_env();

        let res = instantiate_contract(
            &mut deps,
            &info,
            &env,
            Some(String::from("uluna")),
            Some(String::from("pools_contract")),
            None,
        );

        /*
           Test - 1. Unauthorized
        */
        let mut err = execute(
            deps.as_mut(),
            env.clone(),
            mock_info("not-creator", &[]),
            ExecuteMsg::ActivateStrategy {
                strategy_name: "sid".to_string(),
            },
        )
        .unwrap_err();
        assert!(matches!(err, ContractError::Unauthorized {}));

        /*
           Test - 2. Strategy info does not exist
        */
        let mut err = execute(
            deps.as_mut(),
            env.clone(),
            mock_info("creator", &[]),
            ExecuteMsg::ActivateStrategy {
                strategy_name: "sid".to_string(),
            },
        )
        .unwrap_err();
        assert!(matches!(
            err,
            ContractError::StrategyInfoDoesNotExist(String { .. })
        ));
    }

    #[test]
    fn test__try_activate_strategy_success() {
        let mut deps = mock_dependencies(&[]);
        let info = mock_info("creator", &coins(1000, "earth"));
        let env = mock_env();

        let res = instantiate_contract(
            &mut deps,
            &info,
            &env,
            Some(String::from("uluna")),
            Some(String::from("pools_contract")),
            None,
        );

        let mut sid_strategy_info = StrategyInfo::default("sid".to_string());
        sid_strategy_info.is_active = false;
        STRATEGY_MAP.save(
            deps.as_mut().storage,
            "sid",
            &StrategyInfo::default("sid".to_string()),
        );

        let res = execute(
            deps.as_mut(),
            env.clone(),
            mock_info("creator", &[]),
            ExecuteMsg::ActivateStrategy {
                strategy_name: "sid".to_string(),
            },
        )
        .unwrap();

        let strategy_info_opt = STRATEGY_MAP.may_load(deps.as_mut().storage, "sid").unwrap();
        assert_ne!(strategy_info_opt, None);
        let strategy_info = strategy_info_opt.unwrap();
        assert_eq!(strategy_info.is_active, true);
    }

    #[test]
    fn test__try_register_strategy_fail() {
        let mut deps = mock_dependencies(&[]);
        let info = mock_info("creator", &coins(1000, "earth"));
        let env = mock_env();

        let res = instantiate_contract(
            &mut deps,
            &info,
            &env,
            Some(String::from("uluna")),
            Some(String::from("pools_contract")),
            None,
        );

        /*
           Test - 1. Unauthorized
        */
        let mut err = execute(
            deps.as_mut(),
            env.clone(),
            mock_info("not-creator", &[]),
            ExecuteMsg::RegisterStrategy {
                strategy_name: "sid".to_string(),
                sic_contract_address: Addr::unchecked("abc"),
                unbonding_buffer: None,
                unbonding_period: None,
            },
        )
        .unwrap_err();
        assert!(matches!(err, ContractError::Unauthorized {}));

        /*
            Test - 2. Strategy already exists
        */
        STRATEGY_MAP.save(
            deps.as_mut().storage,
            "sid",
            &StrategyInfo::default("sid".to_string()),
        );

        let mut err = execute(
            deps.as_mut(),
            env.clone(),
            mock_info("creator", &[]),
            ExecuteMsg::RegisterStrategy {
                strategy_name: "sid".to_string(),
                sic_contract_address: Addr::unchecked("abc"),
                unbonding_buffer: None,
                unbonding_period: None,
            },
        )
        .unwrap_err();
        assert!(matches!(err, ContractError::StrategyInfoAlreadyExists {}));
    }

    #[test]
    fn test__try_register_strategy_success() {
        let mut deps = mock_dependencies(&[]);
        let info = mock_info("creator", &coins(1000, "earth"));
        let env = mock_env();

        let res = instantiate_contract(
            &mut deps,
            &info,
            &env,
            Some(String::from("uluna")),
            Some(String::from("pools_contract")),
            None,
        );

        let res = execute(
            deps.as_mut(),
            env.clone(),
            mock_info("creator", &[]),
            ExecuteMsg::RegisterStrategy {
                strategy_name: "sid".to_string(),
                sic_contract_address: Addr::unchecked("abc"),
                unbonding_buffer: Some(100u64),
                unbonding_period: Some(100u64),
            },
        )
        .unwrap();

        let strategy_info_opt = STRATEGY_MAP.may_load(deps.as_mut().storage, "sid").unwrap();
        assert_ne!(strategy_info_opt, None);
        let strategy_info = strategy_info_opt.unwrap();
        assert_eq!(
            strategy_info,
            StrategyInfo {
                name: "sid".to_string(),
                sic_contract_address: Addr::unchecked("abc"),
                unbonding_period: 100u64,
                unbonding_buffer: 100,
                undelegation_batch_id_pointer: 0,
                reconciled_batch_id_pointer: 0,
                is_active: false,
                total_shares: Default::default(),
                current_undelegated_shares: Default::default(),
                global_airdrop_pointer: vec![],
                total_airdrops_accumulated: vec![],
                shares_per_token_ratio: Decimal::from_ratio(10_u128, 1_u128),
            }
        );
    }

    #[test]
    fn test__try_update_user_airdrops_fail() {
        let mut deps = mock_dependencies(&[]);
        let info = mock_info("creator", &coins(1000, "earth"));
        let env = mock_env();

        let res = instantiate_contract(
            &mut deps,
            &info,
            &env,
            Some(String::from("uluna")),
            Some(String::from("pools_contract")),
            None,
        );

        /*
           Test - 1. Unauthorized
        */
        let mut err = execute(
            deps.as_mut(),
            env.clone(),
            mock_info("not-creator", &[]),
            ExecuteMsg::UpdateUserAirdrops {
                update_user_airdrops_requests: vec![],
            },
        )
        .unwrap_err();
        assert!(matches!(err, ContractError::Unauthorized {}));

        /*
           Test - 2. Empty request object
        */
        let res = execute(
            deps.as_mut(),
            env.clone(),
            mock_info("pools_contract", &[]),
            ExecuteMsg::UpdateUserAirdrops {
                update_user_airdrops_requests: vec![],
            },
        )
        .unwrap();
        assert_eq!(res.attributes.len(), 1);
        assert!(check_equal_vec(
            res.attributes,
            vec![Attribute {
                key: "zero_user_airdrop_requests".to_string(),
                value: "1".to_string()
            }]
        ));
    }

    #[test]
    fn test__try_update_user_airdrops_success() {
        let mut deps = mock_dependencies(&[]);
        let info = mock_info("creator", &coins(1000, "earth"));
        let env = mock_env();

        let res = instantiate_contract(
            &mut deps,
            &info,
            &env,
            Some(String::from("uluna")),
            Some(String::from("pools_contract")),
            None,
        );

        let user1 = Addr::unchecked("user-1");
        let user2 = Addr::unchecked("user-2");
        let user3 = Addr::unchecked("user-3");
        let user4 = Addr::unchecked("user-4");

        /*
           Test - 1. First airdrops
        */
        let res = execute(
            deps.as_mut(),
            env.clone(),
            mock_info("pools_contract", &[]),
            ExecuteMsg::UpdateUserAirdrops {
                update_user_airdrops_requests: vec![
                    UpdateUserAirdropsRequest {
                        user: user1.clone(),
                        pool_airdrops: vec![Coin::new(100_u128, "abc"), Coin::new(50_u128, "def")],
                    },
                    UpdateUserAirdropsRequest {
                        user: user2.clone(),
                        pool_airdrops: vec![Coin::new(50_u128, "abc"), Coin::new(50_u128, "def")],
                    },
                    UpdateUserAirdropsRequest {
                        user: user3.clone(),
                        pool_airdrops: vec![Coin::new(200_u128, "abc"), Coin::new(100_u128, "def")],
                    },
                    UpdateUserAirdropsRequest {
                        user: user4.clone(),
                        pool_airdrops: vec![],
                    },
                ],
            },
        )
        .unwrap();
        let state_response: GetStateResponse =
            from_binary(&query(deps.as_ref(), env.clone(), QueryMsg::GetState {}).unwrap())
                .unwrap();
        assert_ne!(state_response.state, None);
        let state = state_response.state.unwrap();
        assert!(check_equal_vec(
            state.total_accumulated_airdrops,
            vec![Coin::new(350_u128, "abc"), Coin::new(200_u128, "def")]
        ));
        let user_reward_info_1_opt = USER_REWARD_INFO_MAP
            .may_load(deps.as_mut().storage, &user1)
            .unwrap();
        assert_ne!(user_reward_info_1_opt, None);
        let user_reward_info_1 = user_reward_info_1_opt.unwrap();
        assert!(check_equal_vec(
            user_reward_info_1.pending_airdrops,
            vec![Coin::new(100_u128, "abc"), Coin::new(50_u128, "def")]
        ));
        let user_reward_info_2_opt = USER_REWARD_INFO_MAP
            .may_load(deps.as_mut().storage, &user2)
            .unwrap();
        assert_ne!(user_reward_info_2_opt, None);
        let user_reward_info_2 = user_reward_info_2_opt.unwrap();
        assert!(check_equal_vec(
            user_reward_info_2.pending_airdrops,
            vec![Coin::new(50_u128, "abc"), Coin::new(50_u128, "def")]
        ));
        let user_reward_info_3_opt = USER_REWARD_INFO_MAP
            .may_load(deps.as_mut().storage, &user3)
            .unwrap();
        assert_ne!(user_reward_info_3_opt, None);
        let user_reward_info_3 = user_reward_info_3_opt.unwrap();
        assert!(check_equal_vec(
            user_reward_info_3.pending_airdrops,
            vec![Coin::new(200_u128, "abc"), Coin::new(100_u128, "def")]
        ));
        let user_reward_info_4_opt = USER_REWARD_INFO_MAP
            .may_load(deps.as_mut().storage, &user4)
            .unwrap();
        assert_ne!(user_reward_info_4_opt, None);
        let user_reward_info_4 = user_reward_info_4_opt.unwrap();
        assert!(check_equal_vec(user_reward_info_4.pending_airdrops, vec![]));

        /*
           Test - 2. updating the user airdrops with existing user_airdrops
        */
        STATE.update(
            deps.as_mut().storage,
            |mut state| -> Result<_, ContractError> {
                state.total_accumulated_airdrops =
                    vec![Coin::new(100_u128, "abc"), Coin::new(200_u128, "def")];
                Ok(state)
            },
        );

        USER_REWARD_INFO_MAP.save(
            deps.as_mut().storage,
            &user1,
            &UserRewardInfo {
                user_portfolio: vec![],
                strategies: vec![],
                pending_airdrops: vec![Coin::new(10_u128, "abc"), Coin::new(200_u128, "def")],
                undelegation_records: vec![],
                pending_rewards: Default::default(),
            },
        );
        USER_REWARD_INFO_MAP.save(
            deps.as_mut().storage,
            &user2,
            &UserRewardInfo {
                user_portfolio: vec![],
                strategies: vec![],
                pending_airdrops: vec![Coin::new(20_u128, "abc"), Coin::new(100_u128, "def")],
                undelegation_records: vec![],
                pending_rewards: Default::default(),
            },
        );
        USER_REWARD_INFO_MAP.save(
            deps.as_mut().storage,
            &user3,
            &UserRewardInfo {
                user_portfolio: vec![],
                strategies: vec![],
                pending_airdrops: vec![Coin::new(30_u128, "abc"), Coin::new(50_u128, "def")],
                undelegation_records: vec![],
                pending_rewards: Default::default(),
            },
        );
        USER_REWARD_INFO_MAP.save(
            deps.as_mut().storage,
            &user4,
            &UserRewardInfo {
                user_portfolio: vec![],
                strategies: vec![],
                pending_airdrops: vec![Coin::new(40_u128, "abc"), Coin::new(80_u128, "def")],
                undelegation_records: vec![],
                pending_rewards: Default::default(),
            },
        );

        let res = execute(
            deps.as_mut(),
            env.clone(),
            mock_info("pools_contract", &[]),
            ExecuteMsg::UpdateUserAirdrops {
                update_user_airdrops_requests: vec![
                    UpdateUserAirdropsRequest {
                        user: user1.clone(),
                        pool_airdrops: vec![Coin::new(100_u128, "abc"), Coin::new(50_u128, "def")],
                    },
                    UpdateUserAirdropsRequest {
                        user: user2.clone(),
                        pool_airdrops: vec![Coin::new(50_u128, "abc"), Coin::new(50_u128, "def")],
                    },
                    UpdateUserAirdropsRequest {
                        user: user3.clone(),
                        pool_airdrops: vec![Coin::new(200_u128, "abc"), Coin::new(100_u128, "def")],
                    },
                    UpdateUserAirdropsRequest {
                        user: user4.clone(),
                        pool_airdrops: vec![],
                    },
                ],
            },
        )
        .unwrap();
        let state_response: GetStateResponse =
            from_binary(&query(deps.as_ref(), env.clone(), QueryMsg::GetState {}).unwrap())
                .unwrap();
        assert_ne!(state_response.state, None);
        let state = state_response.state.unwrap();
        assert!(check_equal_vec(
            state.total_accumulated_airdrops,
            vec![Coin::new(450_u128, "abc"), Coin::new(400_u128, "def")]
        ));
        let user_reward_info_1_opt = USER_REWARD_INFO_MAP
            .may_load(deps.as_mut().storage, &user1)
            .unwrap();
        assert_ne!(user_reward_info_1_opt, None);
        let user_reward_info_1 = user_reward_info_1_opt.unwrap();
        assert!(check_equal_vec(
            user_reward_info_1.pending_airdrops,
            vec![Coin::new(110_u128, "abc"), Coin::new(250_u128, "def")]
        ));
        let user_reward_info_2_opt = USER_REWARD_INFO_MAP
            .may_load(deps.as_mut().storage, &user2)
            .unwrap();
        assert_ne!(user_reward_info_2_opt, None);
        let user_reward_info_2 = user_reward_info_2_opt.unwrap();
        assert!(check_equal_vec(
            user_reward_info_2.pending_airdrops,
            vec![Coin::new(70_u128, "abc"), Coin::new(150_u128, "def")]
        ));
        let user_reward_info_3_opt = USER_REWARD_INFO_MAP
            .may_load(deps.as_mut().storage, &user3)
            .unwrap();
        assert_ne!(user_reward_info_3_opt, None);
        let user_reward_info_3 = user_reward_info_3_opt.unwrap();
        assert!(check_equal_vec(
            user_reward_info_3.pending_airdrops,
            vec![Coin::new(230_u128, "abc"), Coin::new(150_u128, "def")]
        ));
        let user_reward_info_4_opt = USER_REWARD_INFO_MAP
            .may_load(deps.as_mut().storage, &user4)
            .unwrap();
        assert_ne!(user_reward_info_4_opt, None);
        let user_reward_info_4 = user_reward_info_4_opt.unwrap();
        assert!(check_equal_vec(
            user_reward_info_4.pending_airdrops,
            vec![Coin::new(40_u128, "abc"), Coin::new(80_u128, "def")]
        ));
    }
}<|MERGE_RESOLUTION|>--- conflicted
+++ resolved
@@ -9,27 +9,17 @@
         QueryMsg, UpdateUserAirdropsRequest, UpdateUserRewardsRequest,
     };
     use crate::state::{
-<<<<<<< HEAD
-        BatchUndelegationRecord, Cw20TokenContractsInfo, State, StrategyInfo, UserRewardInfo,
-        UserStrategyInfo, UserStrategyPortfolio, UserUndelegationRecord,
+        BatchUndelegationRecord, Config, Cw20TokenContractsInfo, State, StrategyInfo,
+        UserRewardInfo, UserStrategyInfo, UserStrategyPortfolio, UserUndelegationRecord,
         CW20_TOKEN_CONTRACTS_REGISTRY, STATE, STRATEGY_MAP, UNDELEGATION_BATCH_MAP,
-=======
-        Config, Cw20TokenContractsInfo, State, StrategyInfo, UserRewardInfo, UserStrategyInfo,
-        UserStrategyPortfolio, CW20_TOKEN_CONTRACTS_REGISTRY, STATE, STRATEGY_MAP,
->>>>>>> 589ab66f
         USER_REWARD_INFO_MAP,
     };
     use crate::test_helpers::{check_equal_reward_info, check_equal_user_strategies};
     use crate::ContractError;
     use cosmwasm_std::{
-<<<<<<< HEAD
         coins, from_binary, to_binary, Addr, Attribute, BankMsg, Binary, Coin, Decimal, DepsMut,
         Empty, Env, MessageInfo, OwnedDeps, QuerierWrapper, Response, StdResult, SubMsg, Timestamp,
         Uint128, WasmMsg,
-=======
-        coins, from_binary, to_binary, Addr, Attribute, BankMsg, Binary, Coin, Decimal, Empty, Env,
-        MessageInfo, OwnedDeps, QuerierWrapper, Response, StdResult, SubMsg, Uint128, WasmMsg,
->>>>>>> 589ab66f
     };
     use cw_storage_plus::U64Key;
     use sic_base::msg::{ExecuteMsg as sic_execute_msg, QueryMsg as sic_query_msg};
@@ -75,10 +65,7 @@
             &env,
             Some(String::from("uluna")),
             Some(String::from("pools_contract")),
-<<<<<<< HEAD
-=======
             None,
->>>>>>> 589ab66f
         );
 
         // it worked, let's query the state
@@ -96,17 +83,28 @@
                 contract_genesis_block_height: env.block.height,
                 contract_genesis_timestamp: env.block.time,
                 total_accumulated_rewards: Uint128::zero(),
-<<<<<<< HEAD
                 total_accumulated_airdrops: vec![],
                 current_undelegated_strategies: vec![]
             }
         );
+        // query the config
+        let config_response: GetConfigResponse =
+            from_binary(&query(deps.as_ref(), env.clone(), QueryMsg::GetConfig {}).unwrap())
+                .unwrap();
+        assert_ne!(config_response.config, None);
+        let config = config_response.config.unwrap();
+        assert_eq!(
+            config,
+            Config {
+                default_user_portfolio: vec![]
+            }
+        )
     }
 
     #[test]
-    fn test__try_update_strategy_fail() {
+    fn test__query_strategies_list() {
         let mut deps = mock_dependencies(&[]);
-        let info = mock_info("creator", &[]);
+        let info = mock_info("creator", &coins(1000, "earth"));
         let env = mock_env();
 
         let res = instantiate_contract(
@@ -115,6 +113,80 @@
             &env,
             Some(String::from("uluna")),
             Some(String::from("pools_contract")),
+            None,
+        );
+
+        /*
+            Test - 1. No strategies
+        */
+        let strategies_list_response: GetStrategiesListResponse = from_binary(
+            &query(deps.as_ref(), env.clone(), QueryMsg::GetStrategiesList {}).unwrap(),
+        )
+        .unwrap();
+        assert_ne!(strategies_list_response.strategies_list, None);
+        let strategies_list = strategies_list_response.strategies_list.unwrap();
+        assert_eq!(strategies_list.len(), 0);
+
+        /*
+           Test - 2. 5 strategies
+        */
+        STRATEGY_MAP.save(
+            deps.as_mut().storage,
+            "sid1",
+            &StrategyInfo::default("sid1".to_string()),
+        );
+        STRATEGY_MAP.save(
+            deps.as_mut().storage,
+            "sid2",
+            &StrategyInfo::default("sid2".to_string()),
+        );
+        STRATEGY_MAP.save(
+            deps.as_mut().storage,
+            "sid3",
+            &StrategyInfo::default("sid3".to_string()),
+        );
+        STRATEGY_MAP.save(
+            deps.as_mut().storage,
+            "sid4",
+            &StrategyInfo::default("sid4".to_string()),
+        );
+        STRATEGY_MAP.save(
+            deps.as_mut().storage,
+            "sid5",
+            &StrategyInfo::default("sid5".to_string()),
+        );
+
+        let strategies_list_response: GetStrategiesListResponse = from_binary(
+            &query(deps.as_ref(), env.clone(), QueryMsg::GetStrategiesList {}).unwrap(),
+        )
+        .unwrap();
+        assert_ne!(strategies_list_response.strategies_list, None);
+        let strategies_list = strategies_list_response.strategies_list.unwrap();
+        assert_eq!(
+            strategies_list,
+            vec![
+                "sid1".to_string(),
+                "sid2".to_string(),
+                "sid3".to_string(),
+                "sid4".to_string(),
+                "sid5".to_string()
+            ]
+        );
+    }
+
+    #[test]
+    fn test__try_update_strategy_fail() {
+        let mut deps = mock_dependencies(&[]);
+        let info = mock_info("creator", &[]);
+        let env = mock_env();
+
+        let res = instantiate_contract(
+            &mut deps,
+            &info,
+            &env,
+            Some(String::from("uluna")),
+            Some(String::from("pools_contract")),
+            None,
         );
 
         /*
@@ -147,6 +219,7 @@
             &env,
             Some(String::from("uluna")),
             Some(String::from("pools_contract")),
+            None,
         );
 
         STRATEGY_MAP.save(
@@ -203,6 +276,7 @@
             &env,
             Some(String::from("uluna")),
             Some(String::from("pools_contract")),
+            None,
         );
 
         /*
@@ -234,6 +308,7 @@
             &env,
             Some(String::from("uluna")),
             Some(String::from("pools_contract")),
+            None,
         );
 
         let res = execute(
@@ -269,6 +344,7 @@
             &env,
             Some(String::from("uluna")),
             Some(String::from("pools_contract")),
+            None,
         );
 
         /*
@@ -637,6 +713,7 @@
             &env,
             Some(String::from("uluna")),
             Some(String::from("pools_contract")),
+            None,
         );
 
         let sic1_address = Addr::unchecked("sic1_address");
@@ -1142,6 +1219,7 @@
             &env,
             Some(String::from("uluna")),
             Some(String::from("pools_contract")),
+            None,
         );
 
         /*
@@ -1171,6 +1249,7 @@
             &env,
             Some(String::from("uluna")),
             Some(String::from("pools_contract")),
+            None,
         );
 
         let sic1_address = Addr::unchecked("sic1_address");
@@ -1803,6 +1882,7 @@
             &env,
             Some(String::from("uluna")),
             Some(String::from("pools_contract")),
+            None,
         );
 
         let user1 = Addr::unchecked("user1");
@@ -2037,6 +2117,7 @@
             &env,
             Some(String::from("uluna")),
             Some(String::from("pools_contract")),
+            None,
         );
 
         let user1 = Addr::unchecked("user1");
@@ -2217,30 +2298,6 @@
     fn test__try_undelegate_user_rewards_fail() {
         let mut deps = mock_dependencies(&[]);
         let info = mock_info("creator", &[]);
-=======
-                current_rewards_in_scc: Uint128::zero(),
-                total_accumulated_airdrops: vec![]
-            }
-        );
-        // query the config
-        let config_response: GetConfigResponse =
-            from_binary(&query(deps.as_ref(), env.clone(), QueryMsg::GetConfig {}).unwrap())
-                .unwrap();
-        assert_ne!(config_response.config, None);
-        let config = config_response.config.unwrap();
-        assert_eq!(
-            config,
-            Config {
-                default_user_portfolio: vec![]
-            }
-        )
-    }
-
-    #[test]
-    fn test__query_strategies_list() {
-        let mut deps = mock_dependencies(&[]);
-        let info = mock_info("creator", &coins(1000, "earth"));
->>>>>>> 589ab66f
         let env = mock_env();
 
         let res = instantiate_contract(
@@ -2249,7 +2306,7 @@
             &env,
             Some(String::from("uluna")),
             Some(String::from("pools_contract")),
-<<<<<<< HEAD
+            None,
         );
 
         let user1 = Addr::unchecked("user1");
@@ -2290,31 +2347,12 @@
 
         /*
            Test - 3. User reward info does not exist
-=======
-            None,
-        );
-
-        /*
-            Test - 1. No strategies
-        */
-        let strategies_list_response: GetStrategiesListResponse = from_binary(
-            &query(deps.as_ref(), env.clone(), QueryMsg::GetStrategiesList {}).unwrap(),
-        )
-        .unwrap();
-        assert_ne!(strategies_list_response.strategies_list, None);
-        let strategies_list = strategies_list_response.strategies_list.unwrap();
-        assert_eq!(strategies_list.len(), 0);
-
-        /*
-           Test - 2. 5 strategies
->>>>>>> 589ab66f
         */
         STRATEGY_MAP.save(
             deps.as_mut().storage,
             "sid1",
             &StrategyInfo::default("sid1".to_string()),
         );
-<<<<<<< HEAD
         let mut err = execute(
             deps.as_mut(),
             env.clone(),
@@ -2417,6 +2455,7 @@
             &env,
             Some(String::from("uluna")),
             Some(String::from("pools_contract")),
+            None,
         );
 
         let user1 = Addr::unchecked("user1");
@@ -2649,6 +2688,7 @@
             &env,
             Some(String::from("uluna")),
             Some(String::from("pools_contract")),
+            None,
         );
 
         fn get_airdrop_claim_msg() -> Binary {
@@ -2731,6 +2771,7 @@
             &env,
             Some(String::from("uluna")),
             Some(String::from("pools_contract")),
+            None,
         );
 
         let anc_cw20_contract: Addr = Addr::unchecked("anc-cw20-contract");
@@ -2929,6 +2970,7 @@
             &env,
             Some(String::from("uluna")),
             Some(String::from("pools_contract")),
+            None,
         );
 
         /*
@@ -2946,146 +2988,6 @@
 
     #[test]
     fn test__try_withdraw_airdrops_success() {
-=======
-        STRATEGY_MAP.save(
-            deps.as_mut().storage,
-            "sid2",
-            &StrategyInfo::default("sid2".to_string()),
-        );
-        STRATEGY_MAP.save(
-            deps.as_mut().storage,
-            "sid3",
-            &StrategyInfo::default("sid3".to_string()),
-        );
-        STRATEGY_MAP.save(
-            deps.as_mut().storage,
-            "sid4",
-            &StrategyInfo::default("sid4".to_string()),
-        );
-        STRATEGY_MAP.save(
-            deps.as_mut().storage,
-            "sid5",
-            &StrategyInfo::default("sid5".to_string()),
-        );
-
-        let strategies_list_response: GetStrategiesListResponse = from_binary(
-            &query(deps.as_ref(), env.clone(), QueryMsg::GetStrategiesList {}).unwrap(),
-        )
-        .unwrap();
-        assert_ne!(strategies_list_response.strategies_list, None);
-        let strategies_list = strategies_list_response.strategies_list.unwrap();
-        assert_eq!(
-            strategies_list,
-            vec![
-                "sid1".to_string(),
-                "sid2".to_string(),
-                "sid3".to_string(),
-                "sid4".to_string(),
-                "sid5".to_string()
-            ]
-        );
-    }
-
-    #[test]
-    fn test__try_claim_airdrops_fail() {
->>>>>>> 589ab66f
-        let mut deps = mock_dependencies(&[]);
-        let info = mock_info("creator", &coins(1000, "earth"));
-        let env = mock_env();
-
-        let res = instantiate_contract(
-            &mut deps,
-            &info,
-            &env,
-            Some(String::from("uluna")),
-            Some(String::from("pools_contract")),
-<<<<<<< HEAD
-        );
-
-        let user1 = Addr::unchecked("user1");
-        let anc_airdrop_contract = Addr::unchecked("anc_airdrop_contract");
-        let mir_airdrop_contract = Addr::unchecked("mir_airdrop_contract");
-        let anc_token_contract = Addr::unchecked("anc_token_contract");
-        let mir_token_contract = Addr::unchecked("mir_token_contract");
-
-        let sic1_address = Addr::unchecked("sic1_address");
-        /*
-           Test - 1. User has some pending airdrops
-        */
-=======
-            None,
-        );
-
-        fn get_airdrop_claim_msg() -> Binary {
-            Binary::from(vec![1, 2, 3, 4, 5, 6, 7, 8, 9])
-        }
-
-        /*
-           Test - 1. Unauthorized
-        */
-        let mut err = execute(
-            deps.as_mut(),
-            env.clone(),
-            mock_info("not-creator", &[]),
-            ExecuteMsg::ClaimAirdrops {
-                strategy_name: "sid".to_string(),
-                amount: Uint128::new(100_u128),
-                denom: "anc".to_string(),
-                claim_msg: get_airdrop_claim_msg(),
-            },
-        )
-        .unwrap_err();
-        assert!(matches!(err, ContractError::Unauthorized {}));
-
-        /*
-           Test - 2. Unregistered airdrop
-        */
-        let mut err = execute(
-            deps.as_mut(),
-            env.clone(),
-            mock_info("creator", &[]),
-            ExecuteMsg::ClaimAirdrops {
-                strategy_name: "sid".to_string(),
-                amount: Uint128::new(100_u128),
-                denom: "anc".to_string(),
-                claim_msg: get_airdrop_claim_msg(),
-            },
-        )
-        .unwrap_err();
-        assert!(matches!(err, ContractError::AirdropNotRegistered {}));
-
-        /*
-           Test - 3. Non-existent strategy
-        */
-        CW20_TOKEN_CONTRACTS_REGISTRY.save(
-            deps.as_mut().storage,
-            "anc".to_string(),
-            &Cw20TokenContractsInfo {
-                airdrop_contract: Addr::unchecked("abc"),
-                cw20_token_contract: Addr::unchecked("def"),
-            },
-        );
-
-        let mut err = execute(
-            deps.as_mut(),
-            env.clone(),
-            mock_info("creator", &[]),
-            ExecuteMsg::ClaimAirdrops {
-                strategy_name: "sid".to_string(),
-                amount: Uint128::new(100_u128),
-                denom: "anc".to_string(),
-                claim_msg: get_airdrop_claim_msg(),
-            },
-        )
-        .unwrap_err();
-        assert!(matches!(
-            err,
-            ContractError::StrategyInfoDoesNotExist(String { .. })
-        ));
-    }
-
-    #[test]
-    fn test__try_claim_airdrops_success() {
         let mut deps = mock_dependencies(&[]);
         let info = mock_info("creator", &coins(1000, "earth"));
         let env = mock_env();
@@ -3099,28 +3001,22 @@
             None,
         );
 
-        let anc_cw20_contract: Addr = Addr::unchecked("anc-cw20-contract");
-        let mir_cw20_contract: Addr = Addr::unchecked("mir-cw20-contract");
-        let anc_airdrop_contract: Addr = Addr::unchecked("anc-airdrop-contract");
-        let mir_airdrop_contract: Addr = Addr::unchecked("mir-airdrop-contract");
-
-        let sic_contract: Addr = Addr::unchecked("sic-contract");
-
-        fn get_airdrop_claim_msg() -> Binary {
-            Binary::from(vec![1, 2, 3, 4, 5, 6, 7, 8, 9])
-        }
-
->>>>>>> 589ab66f
+        let user1 = Addr::unchecked("user1");
+        let anc_airdrop_contract = Addr::unchecked("anc_airdrop_contract");
+        let mir_airdrop_contract = Addr::unchecked("mir_airdrop_contract");
+        let anc_token_contract = Addr::unchecked("anc_token_contract");
+        let mir_token_contract = Addr::unchecked("mir_token_contract");
+
+        let sic1_address = Addr::unchecked("sic1_address");
+        /*
+           Test - 1. User has some pending airdrops
+        */
         CW20_TOKEN_CONTRACTS_REGISTRY.save(
             deps.as_mut().storage,
             "anc".to_string(),
             &Cw20TokenContractsInfo {
                 airdrop_contract: anc_airdrop_contract.clone(),
-<<<<<<< HEAD
                 cw20_token_contract: anc_token_contract.clone(),
-=======
-                cw20_token_contract: anc_cw20_contract.clone(),
->>>>>>> 589ab66f
             },
         );
         CW20_TOKEN_CONTRACTS_REGISTRY.save(
@@ -3128,7 +3024,6 @@
             "mir".to_string(),
             &Cw20TokenContractsInfo {
                 airdrop_contract: mir_airdrop_contract.clone(),
-<<<<<<< HEAD
                 cw20_token_contract: mir_token_contract.clone(),
             },
         );
@@ -3180,102 +3075,10 @@
             ];
             Ok(state)
         });
-=======
-                cw20_token_contract: mir_cw20_contract.clone(),
-            },
-        );
-
-        /*
-           Test - 1. Claiming airdrops from the sic for the first time
-        */
-        let mut strategy_info = StrategyInfo::new("sid".to_string(), sic_contract.clone(), None);
-        strategy_info.total_shares = Decimal::from_ratio(100_000_000_u128, 1_u128);
-        STRATEGY_MAP.save(deps.as_mut().storage, "sid", &strategy_info);
 
         let res = execute(
             deps.as_mut(),
             env.clone(),
-            mock_info("creator", &[]),
-            ExecuteMsg::ClaimAirdrops {
-                strategy_name: "sid".to_string(),
-                amount: Uint128::new(100_u128),
-                denom: "anc".to_string(),
-                claim_msg: get_airdrop_claim_msg(),
-            },
-        )
-        .unwrap();
-
-        assert_eq!(res.messages.len(), 1);
-        assert_eq!(
-            res.messages,
-            vec![SubMsg::new(WasmMsg::Execute {
-                contract_addr: String::from(sic_contract.clone()),
-                msg: to_binary(&sic_execute_msg::ClaimAirdrops {
-                    airdrop_token_contract: anc_airdrop_contract.clone(),
-                    cw20_token_contract: anc_cw20_contract.clone(),
-                    airdrop_token: "anc".to_string(),
-                    amount: Uint128::new(100_u128),
-                    claim_msg: get_airdrop_claim_msg(),
-                })
-                .unwrap(),
-                funds: vec![]
-            })]
-        );
-
-        let state_response: GetStateResponse =
-            from_binary(&query(deps.as_ref(), env.clone(), QueryMsg::GetState {}).unwrap())
-                .unwrap();
-        assert_ne!(state_response.state, None);
-        let state = state_response.state.unwrap();
-        assert_eq!(
-            state.total_accumulated_airdrops,
-            vec![Coin::new(100_u128, "anc".to_string())]
-        );
-
-        let strategy_info_opt = STRATEGY_MAP.may_load(deps.as_mut().storage, "sid").unwrap();
-        assert_ne!(strategy_info_opt, None);
-        let strategy_info = strategy_info_opt.unwrap();
-        assert_eq!(
-            strategy_info.total_airdrops_accumulated,
-            vec![Coin::new(100_u128, "anc".to_string())]
-        );
-        assert_eq!(
-            strategy_info.global_airdrop_pointer,
-            vec![DecCoin::new(
-                Decimal::from_ratio(100_u128, 100_000_000_u128),
-                "anc".to_string()
-            )]
-        );
-
-        /*
-            Test - 2. Claiming airdrops a mir airdrop with anc airdrop
-        */
-        let mut strategy_info = StrategyInfo::new("sid".to_string(), sic_contract.clone(), None);
-        strategy_info.total_shares = Decimal::from_ratio(100_000_000_u128, 1_u128);
-        strategy_info.global_airdrop_pointer = vec![DecCoin::new(
-            Decimal::from_ratio(100_u128, 100_000_000_u128),
-            "anc".to_string(),
-        )];
-        strategy_info.total_airdrops_accumulated = vec![Coin::new(100_u128, "anc".to_string())];
-
-        STRATEGY_MAP.save(deps.as_mut().storage, "sid", &strategy_info);
-
-        STATE.update(
-            deps.as_mut().storage,
-            |mut state| -> Result<_, ContractError> {
-                state.total_accumulated_airdrops = vec![
-                    Coin::new(200_u128, "anc".to_string()),
-                    Coin::new(500_u128, "mir".to_string()),
-                ];
-                Ok(state)
-            },
-        );
->>>>>>> 589ab66f
-
-        let res = execute(
-            deps.as_mut(),
-            env.clone(),
-<<<<<<< HEAD
             mock_info("user1", &[]),
             ExecuteMsg::WithdrawAirdrops {},
         )
@@ -3305,34 +3108,6 @@
                 }),
             ]
         ));
-=======
-            mock_info("creator", &[]),
-            ExecuteMsg::ClaimAirdrops {
-                strategy_name: "sid".to_string(),
-                amount: Uint128::new(100_u128),
-                denom: "mir".to_string(),
-                claim_msg: get_airdrop_claim_msg(),
-            },
-        )
-        .unwrap();
-
-        assert_eq!(res.messages.len(), 1);
-        assert_eq!(
-            res.messages,
-            vec![SubMsg::new(WasmMsg::Execute {
-                contract_addr: String::from(sic_contract.clone()),
-                msg: to_binary(&sic_execute_msg::ClaimAirdrops {
-                    airdrop_token_contract: mir_airdrop_contract.clone(),
-                    cw20_token_contract: mir_cw20_contract,
-                    airdrop_token: "mir".to_string(),
-                    amount: Uint128::new(100_u128),
-                    claim_msg: get_airdrop_claim_msg(),
-                })
-                .unwrap(),
-                funds: vec![]
-            })]
-        );
->>>>>>> 589ab66f
 
         let state_response: GetStateResponse =
             from_binary(&query(deps.as_ref(), env.clone(), QueryMsg::GetState {}).unwrap())
@@ -3342,7 +3117,6 @@
         assert!(check_equal_vec(
             state.total_accumulated_airdrops,
             vec![
-<<<<<<< HEAD
                 Coin::new(0_u128, "anc".to_string()),
                 Coin::new(500_u128, "mir".to_string())
             ]
@@ -3363,90 +3137,6 @@
 
         /*
            Test - 2. Not all airdrops are transferred
-=======
-                Coin::new(200_u128, "anc".to_string()),
-                Coin::new(600_u128, "mir".to_string())
-            ]
-        ));
-
-        let strategy_info_opt = STRATEGY_MAP.may_load(deps.as_mut().storage, "sid").unwrap();
-        assert_ne!(strategy_info_opt, None);
-        let strategy_info = strategy_info_opt.unwrap();
-        assert!(check_equal_vec(
-            strategy_info.total_airdrops_accumulated,
-            vec![
-                Coin::new(100_u128, "anc".to_string()),
-                Coin::new(100_u128, "mir".to_string())
-            ]
-        ));
-        assert!(check_equal_vec(
-            strategy_info.global_airdrop_pointer,
-            vec![
-                DecCoin::new(
-                    Decimal::from_ratio(100_u128, 100_000_000_u128),
-                    "anc".to_string()
-                ),
-                DecCoin::new(
-                    Decimal::from_ratio(100_u128, 100_000_000_u128),
-                    "mir".to_string()
-                )
-            ]
-        ));
-    }
-
-    #[test]
-    fn test__try_withdraw_airdrops_fail() {
-        let mut deps = mock_dependencies(&[]);
-        let info = mock_info("creator", &coins(1000, "earth"));
-        let env = mock_env();
-
-        let res = instantiate_contract(
-            &mut deps,
-            &info,
-            &env,
-            Some(String::from("uluna")),
-            Some(String::from("pools_contract")),
-            None,
-        );
-
-        /*
-           Test - 1. User reward info does not exist
-        */
-        let mut err = execute(
-            deps.as_mut(),
-            env.clone(),
-            mock_info("not-creator", &[]),
-            ExecuteMsg::WithdrawAirdrops {},
-        )
-        .unwrap_err();
-        assert!(matches!(err, ContractError::UserRewardInfoDoesNotExist {}));
-    }
-
-    #[test]
-    fn test__try_withdraw_airdrops_success() {
-        let mut deps = mock_dependencies(&[]);
-        let info = mock_info("creator", &coins(1000, "earth"));
-        let env = mock_env();
-
-        let res = instantiate_contract(
-            &mut deps,
-            &info,
-            &env,
-            Some(String::from("uluna")),
-            Some(String::from("pools_contract")),
-            None,
-        );
-
-        let user1 = Addr::unchecked("user1");
-        let anc_airdrop_contract = Addr::unchecked("anc_airdrop_contract");
-        let mir_airdrop_contract = Addr::unchecked("mir_airdrop_contract");
-        let anc_token_contract = Addr::unchecked("anc_token_contract");
-        let mir_token_contract = Addr::unchecked("mir_token_contract");
-
-        let sic1_address = Addr::unchecked("sic1_address");
-        /*
-           Test - 1. User has some pending airdrops
->>>>>>> 589ab66f
         */
         CW20_TOKEN_CONTRACTS_REGISTRY.save(
             deps.as_mut().storage,
@@ -3463,7 +3153,6 @@
                 airdrop_contract: mir_airdrop_contract.clone(),
                 cw20_token_contract: mir_token_contract.clone(),
             },
-<<<<<<< HEAD
         );
 
         STRATEGY_MAP.save(
@@ -3493,31 +3182,6 @@
             },
         );
 
-=======
-        );
-
-        STRATEGY_MAP.save(
-            deps.as_mut().storage,
-            "sid1",
-            &StrategyInfo {
-                name: "sid1".to_string(),
-                sic_contract_address: sic1_address.clone(),
-                unbonding_period: None,
-                is_active: true,
-                total_shares: Decimal::from_ratio(5000_u128, 1_u128),
-                global_airdrop_pointer: vec![
-                    DecCoin::new(Decimal::from_ratio(500_u128, 5000_u128), "anc".to_string()),
-                    DecCoin::new(Decimal::from_ratio(200_u128, 5000_u128), "mir".to_string()),
-                ],
-                total_airdrops_accumulated: vec![
-                    Coin::new(500_u128, "anc".to_string()),
-                    Coin::new(200_u128, "mir".to_string()),
-                ],
-                shares_per_token_ratio: Decimal::from_ratio(10_u128, 1_u128),
-            },
-        );
-
->>>>>>> 589ab66f
         USER_REWARD_INFO_MAP.save(
             deps.as_mut().storage,
             &user1,
@@ -3529,10 +3193,7 @@
                     airdrop_pointer: vec![],
                 }],
                 pending_airdrops: vec![],
-<<<<<<< HEAD
                 undelegation_records: vec![],
-=======
->>>>>>> 589ab66f
                 pending_rewards: Default::default(),
             },
         );
@@ -3540,10 +3201,7 @@
             state.total_accumulated_airdrops = vec![
                 Coin::new(500_u128, "anc".to_string()),
                 Coin::new(700_u128, "mir".to_string()),
-<<<<<<< HEAD
                 Coin::new(400_u128, "pyl".to_string()),
-=======
->>>>>>> 589ab66f
             ];
             Ok(state)
         });
@@ -3590,134 +3248,6 @@
             state.total_accumulated_airdrops,
             vec![
                 Coin::new(0_u128, "anc".to_string()),
-<<<<<<< HEAD
-=======
-                Coin::new(500_u128, "mir".to_string())
-            ]
-        ));
-
-        let user_reward_info_opt = USER_REWARD_INFO_MAP
-            .may_load(deps.as_mut().storage, &user1.clone())
-            .unwrap();
-        assert_ne!(user_reward_info_opt, None);
-        let user_reward_info = user_reward_info_opt.unwrap();
-        assert!(check_equal_vec(
-            user_reward_info.pending_airdrops,
-            vec![
-                Coin::new(0_u128, "anc".to_string()),
-                Coin::new(0_u128, "mir".to_string())
-            ]
-        ));
-
-        /*
-           Test - 2. Not all airdrops are transferred
-        */
-        CW20_TOKEN_CONTRACTS_REGISTRY.save(
-            deps.as_mut().storage,
-            "anc".to_string(),
-            &Cw20TokenContractsInfo {
-                airdrop_contract: anc_airdrop_contract.clone(),
-                cw20_token_contract: anc_token_contract.clone(),
-            },
-        );
-        CW20_TOKEN_CONTRACTS_REGISTRY.save(
-            deps.as_mut().storage,
-            "mir".to_string(),
-            &Cw20TokenContractsInfo {
-                airdrop_contract: mir_airdrop_contract.clone(),
-                cw20_token_contract: mir_token_contract.clone(),
-            },
-        );
-
-        STRATEGY_MAP.save(
-            deps.as_mut().storage,
-            "sid1",
-            &StrategyInfo {
-                name: "sid1".to_string(),
-                sic_contract_address: sic1_address,
-                unbonding_period: None,
-                is_active: true,
-                total_shares: Decimal::from_ratio(5000_u128, 1_u128),
-                global_airdrop_pointer: vec![
-                    DecCoin::new(Decimal::from_ratio(500_u128, 5000_u128), "anc".to_string()),
-                    DecCoin::new(Decimal::from_ratio(200_u128, 5000_u128), "mir".to_string()),
-                    DecCoin::new(Decimal::from_ratio(400_u128, 5000_u128), "pyl".to_string()),
-                ],
-                total_airdrops_accumulated: vec![
-                    Coin::new(500_u128, "anc".to_string()),
-                    Coin::new(200_u128, "mir".to_string()),
-                    Coin::new(400_u128, "pyl".to_string()),
-                ],
-                shares_per_token_ratio: Decimal::from_ratio(10_u128, 1_u128),
-            },
-        );
-
-        USER_REWARD_INFO_MAP.save(
-            deps.as_mut().storage,
-            &user1,
-            &UserRewardInfo {
-                user_portfolio: vec![],
-                strategies: vec![UserStrategyInfo {
-                    strategy_name: "sid1".to_string(),
-                    shares: Decimal::from_ratio(5000_u128, 1_u128),
-                    airdrop_pointer: vec![],
-                }],
-                pending_airdrops: vec![],
-                pending_rewards: Default::default(),
-            },
-        );
-        STATE.update(deps.as_mut().storage, |mut state| -> StdResult<_> {
-            state.total_accumulated_airdrops = vec![
-                Coin::new(500_u128, "anc".to_string()),
-                Coin::new(700_u128, "mir".to_string()),
-                Coin::new(400_u128, "pyl".to_string()),
-            ];
-            Ok(state)
-        });
-
-        let res = execute(
-            deps.as_mut(),
-            env.clone(),
-            mock_info("user1", &[]),
-            ExecuteMsg::WithdrawAirdrops {},
-        )
-        .unwrap();
-
-        assert_eq!(res.messages.len(), 2);
-        assert!(check_equal_vec(
-            res.messages,
-            vec![
-                SubMsg::new(WasmMsg::Execute {
-                    contract_addr: String::from(anc_token_contract.clone()),
-                    msg: to_binary(&cw20::Cw20ExecuteMsg::Transfer {
-                        recipient: String::from(user1.clone()),
-                        amount: Uint128::new(500),
-                    })
-                    .unwrap(),
-                    funds: vec![]
-                }),
-                SubMsg::new(WasmMsg::Execute {
-                    contract_addr: String::from(mir_token_contract.clone()),
-                    msg: to_binary(&cw20::Cw20ExecuteMsg::Transfer {
-                        recipient: String::from(user1.clone()),
-                        amount: Uint128::new(200),
-                    })
-                    .unwrap(),
-                    funds: vec![]
-                }),
-            ]
-        ));
-
-        let state_response: GetStateResponse =
-            from_binary(&query(deps.as_ref(), env.clone(), QueryMsg::GetState {}).unwrap())
-                .unwrap();
-        assert_ne!(state_response.state, None);
-        let state = state_response.state.unwrap();
-        assert!(check_equal_vec(
-            state.total_accumulated_airdrops,
-            vec![
-                Coin::new(0_u128, "anc".to_string()),
->>>>>>> 589ab66f
                 Coin::new(500_u128, "mir".to_string()),
                 Coin::new(400_u128, "pyl".to_string())
             ]
@@ -4025,9 +3555,8 @@
         );
         STRATEGY_MAP.save(
             deps.as_mut().storage,
-<<<<<<< HEAD
-            "sid1",
-            &StrategyInfo::default("sid1".to_string()),
+            "sid2",
+            &StrategyInfo::default("sid2".to_string()),
         );
         USER_REWARD_INFO_MAP.save(
             deps.as_mut().storage,
@@ -4042,10 +3571,6 @@
                 undelegation_records: vec![],
                 pending_rewards: Default::default(),
             },
-=======
-            "sid2",
-            &StrategyInfo::default("sid2".parse().unwrap()),
->>>>>>> 589ab66f
         );
         let res = execute(
             deps.as_mut(),
@@ -4387,10 +3912,7 @@
                 reconciled_batch_id_pointer: 0,
                 is_active: true,
                 total_shares: Decimal::from_ratio(5000_u128, 1_u128),
-<<<<<<< HEAD
                 current_undelegated_shares: Default::default(),
-=======
->>>>>>> 589ab66f
                 global_airdrop_pointer: vec![
                     DecCoin::new(Decimal::from_ratio(500_u128, 5000_u128), "anc".to_string()),
                     DecCoin::new(Decimal::from_ratio(200_u128, 5000_u128), "mir".to_string()),
